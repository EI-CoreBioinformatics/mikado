# coding: utf-8

"""
Module that defines the blueprint for all loci classes.
"""
import collections
import dataclasses
import abc
import functools
import itertools
import logging
from sys import maxsize
import marshmallow
import networkx
from networkx import NetworkXError
from ..utilities import to_bool
from .._transcripts.clique_methods import find_communities, define_graph
from .._transcripts.scoring_configuration import SizeFilter, InclusionFilter, NumBoolEqualityFilter, \
    RangeFilter, MinMaxScore, TargetScore
from ..transcripts import Transcript
from ..exceptions import NotInLocusError, InvalidConfiguration
from ..utilities import overlap, merge_ranges, default_for_serialisation
import operator
from ..utilities import Interval, IntervalTree
from ..utilities.log_utils import create_null_logger
from ..scales import c_compare
import random
from functools import partial, lru_cache
import rapidjson as json
dumper = partial(json.dumps, default=default_for_serialisation)
from typing import Union, Dict, Iterable
from ..configuration.configuration import MikadoConfiguration
from ..configuration.daijin_configuration import DaijinConfiguration
from ..configuration.configurator import load_and_validate_config, check_and_load_scoring
from logging import Logger


# I do not care that there are too many attributes: this IS a massive class!
# pylint: disable=too-many-instance-attributes,too-many-public-methods


class Abstractlocus(metaclass=abc.ABCMeta):
    """This abstract class defines the basic features of any Locus-like object.
    It also defines methods/properties that are needed throughout the program.
    """

    __name__ = "Abstractlocus"
    cast_to = {'int': int,
               'float': float,
               'bool': to_bool}
    available_metrics = Transcript.get_available_metrics()

    # ##### Special methods #########

    # This dictionary contains the correspondence between transcript attributes
    # and the relevant containers in Locus classes.
    __locus_to_transcript_attrs = {"splices": "splices",
                                   "introns": "introns",
                                   "combined_cds_introns": "combined_cds_introns",
                                   "combined_cds_exons": "combined_cds",
                                   "selected_cds_introns": "selected_cds_introns",
                                   "selected_cds_exons": "selected_cds",
                                   "exons": "exons",
                                   "locus_verified_introns": "verified_introns"}

    @abc.abstractmethod
    def __init__(self,
                 transcript_instance=None,
                 logger=None,
                 source="",
                 verified_introns=None,
                 configuration=None,
                 use_transcript_scores=False,
                 flank=None):
        """
        Generic initialisation method for all locus classes.
        :param transcript_instance: either None or a valid Transcript instance.
        :type transcript_instance: (None|Transcript)
        :param logger: logging instance to use. A default mock one will be created, if absent
        :type logger: (None|logging.Logger)
        :param source: the source field to use in GFF/GTF output.
        :type source: str
        :param verified_introns: either None or a container of introns verified as reliable by an external program,
        e.g. Portcullis
        :type verified_introns: (None|set|list|tuple)
        :param configuration: either None or a valid configuration object.
        :type configuration: (None|DaijinConfiguration|MikadoConfiguration)
        :param use_transcript_scores: boolean. If true, the class will use the score already attached to the transcript
        (e.g. coming from the GFF file) rather than calculating them.
        :type use_transcript_scores: bool
        :param flank: None or integer. This parameter is used by the class to determine whether a transcript not
        directly overlapping any of the transcripts of the locus should nonetheless be considered as part of it. If no
        value is provided, the class will use the value coming from the configuration.
        :type flank: (None|int)
        """


        # Mock values
        self.__source = source
        self._attribute_metrics = {}
        self.__logger = None
        self.logger = logger
        self.__stranded = False
        self._not_passing = set()
        self._excluded_transcripts = {}
        self.transcripts = {}
        self.start, self.end, self.strand = maxsize, -maxsize, None
        # Consider only the CDS part
        self.stranded = True
        self.initialized = False
        self.monoexonic = True
        self.chrom = None
        self.__locus_verified_introns = set()
        # This will create the .splices, .introns, etc. stores for the locus
        for locattr in self.__locus_to_transcript_attrs:
            setattr(self, locattr, set())
        if verified_introns is not None:
            self.locus_verified_introns = verified_introns

        self.__configuration = None
        self.scores_calculated = False
        self.scores = {}
        self._segmenttree = IntervalTree()
        self.session = None
        self.metrics_calculated = False
        self._metrics = {}
        self.__scores = {}
        self._internal_graph = networkx.DiGraph()
        self.configuration = configuration
        if transcript_instance is not None and isinstance(transcript_instance, Transcript):
            self.add_transcript_to_locus(transcript_instance)
        self.__use_transcript_scores = use_transcript_scores
        self.__flank = 0
        if flank is not None:
            self.flank = flank
        else:
            self.flank = self.configuration.pick.clustering.flank

    @abc.abstractmethod
    def __str__(self, *args, **kwargs):
        """Printing method for the locus class. Each child class must have its own defined method."""

    def __repr__(self):
        """Simplified representation for all locus classes. This will print out:
        type of the class (locus, Superlocus, etc), chromosome, start, end, strand, list of the names of transcripts."""

        if len(self.transcripts) > 0:
            transcript_list = ",".join(list(self.transcripts.keys()))
        else:
            transcript_list = "NA"

        return "\t".join([self.__name__,
                          self.chrom,
                          str(self.start),
                          str(self.end),
                          self.strand,
                          transcript_list])

    def __eq__(self, other):

        """Two loci are equal if they have the same start, end, chromosome, strand, introns, splices and exons.
         They also must be either both stranded or both not yet stranded."""

        if not isinstance(self, type(other)):
            return False

        return (
            self.start, self.end, self.chrom, self.strand, self.stranded,
            self.introns, self.splices, self.exons
        ) == (other.start, other.end, other.chrom, other.strand, other.stranded,
              other.introns, other.splices, other.exons)

    def __len__(self):
        return self.end - self.start + 1

    def __lt__(self, other):
        if self.strand != other.strand or self.chrom != other.chrom:
            return False
        if self == other:
            return False
        if self.start < other.start:
            return True
        elif self.start == other.start and self.end < other.end:
            return True
        return False

    def __gt__(self, other):
        return not self < other

    def __le__(self, other):
        return (self == other) or (self < other)

    def __ge__(self, other):
        return (self == other) or (self > other)

    def __getstate__(self):
        """Method to allow serialisation of loci objects. To do so, we need to:
        - remove the logger
        - removed the compiled "eval" expressions from the configuration
        - remove the database connections, if present
        - dump the C structures like the internal nodes.
        """

        logger = self.logger
        del self.logger
        state = self.__dict__.copy()
        self.logger = logger

        state["json_conf"] = self.configuration.copy()

        if hasattr(self, "session"):
            if self.session is not None:
                self.session.expunge_all()
                state["session"].expunge_all()
            state["sessionmaker"] = None
            state["session"] = None

        if self._internal_graph.nodes():
            nodes = dumper(list(self._internal_graph.nodes())[0])
        else:
            nodes = "[]"
        state["_Abstractlocus__internal_nodes"] = nodes

        edges = [edge for edge in self._internal_graph.edges()]
        # Remember that the graph is in form [((start, end), (start, end)), etc.]
        # So that each edge is composed by a couple of tuples.
        state["_Abstractlocus__internal_edges"] = dumper(edges)
        if hasattr(self, "engine"):
            del state["engine"]

        del state["_segmenttree"]
        del state["_internal_graph"]
        assert isinstance(state["json_conf"], (MikadoConfiguration, DaijinConfiguration))
        return state

    def __setstate__(self, state):
        """Method to recreate the object after serialisation."""
        self.__dict__.update(state)
        self._segmenttree = IntervalTree()
        self._internal_graph = networkx.DiGraph()
        assert state["json_conf"] is not None
        self.configuration = state["json_conf"]
        assert self.configuration is not None
        nodes = json.loads(state["_Abstractlocus__internal_nodes"])
        edges = [
            (tuple(edge[0]), tuple(edge[1]))
            for edge in json.loads(state["_Abstractlocus__internal_edges"])
        ]

        self.internal_graph.add_nodes_from(nodes)
        self.internal_graph.add_edges_from(edges)

        # Recalculate the segment tree
        _ = self._segmenttree
        self.logger = None

    def as_dict(self) -> dict:
        """Method to convert the locus instance to a dictionary, allowing it to be dumped as JSON or through
        msgpack."""
        self.get_metrics()
        state = self.__getstate__()
        state["transcripts"] = {
            tid: state["transcripts"][tid].as_dict()
            for tid in state["transcripts"]
        }

        assert "metrics_calculated" in state
        state["json_conf"] = dataclasses.asdict(state["json_conf"])
        assert state["json_conf"]["seed"] is not None
        return state

    def load_dict(self, state: dict, load_transcripts=True, load_configuration=True):
        """Method to recreate a locus object from a dumped dictionary, created through as_dict.
        :param state: the dictionary to load values from
        :param load_transcripts: boolean. If False, transcripts will be left in their dump state rather than be
        converted back to Transcript objects.
        :param load_configuration: boolean. If False, the locus class will presume that the existing configuration
        is the correct one.
        """

        assert isinstance(state, dict)
        if load_configuration is True:
            if isinstance(state["json_conf"], (MikadoConfiguration, DaijinConfiguration)):
                self.configuration = state["json_conf"]
            else:
                try:
                    self.configuration = MikadoConfiguration.Schema().load(state["json_conf"])
                except marshmallow.exceptions.MarshmallowError as exc1:
                    try:
                        self.configuration = DaijinConfiguration.Schema().load(state["json_conf"])
                    except marshmallow.exceptions.MarshmallowError as exc2:
                        error = "Invalid input for the DaijinConfiguration schema!\nType: {}\n\n{}\n\n" \
                                "Error when loading as MikadoConfiguration : {}" \
                                "\n\nError when loading as DaijinConfiguration: {}".format(
                            type(state["json_conf"]), DaijinConfiguration.Schema().validate(state["json_conf"]),
                            exc1, exc2
                        )
                        raise marshmallow.exceptions.MarshmallowError(error)

        state["json_conf"] = self.configuration
        self.__setstate__(state)
        assert self.metrics_calculated is True
        if load_transcripts is True:
            self.transcripts = {tid: Transcript() for tid in state["transcripts"]}
            [self[tid].load_dict(state["transcripts"][tid], trust_orf=True) for tid in state["transcripts"]]

        for attr in ["locus_verified_introns", "introns", "exons",
                     "selected_cds_introns", "combined_cds_introns"]:
            setattr(self, attr, {tuple(_) for _ in getattr(self, attr)})

    def __iter__(self):
        return iter(self.transcripts.keys())

    def __getitem__(self, item):
        """Locus objects will function as dictionaries of transcripts, indexed on the basis of the transcript ID."""

        return self.transcripts[item]

    # #### Static methods #######

    @staticmethod
    def overlap(first_interval: (int, int),
                second_interval: (int, int),
                flank=0,
                positive=False) -> int:

        """
        This static method returns the overlap between two intervals.

        Values<=0 indicate no overlap.

        The optional "flank" argument (default 0) allows to expand a locus upstream and downstream.
        As a static method, it can be used also outside of any instance - "abstractlocus.overlap()" will function.
        Input: two 2-tuples of integers.

        :param first_interval: a tuple of integers
        :type first_interval: [int,int]

        :param second_interval: a tuple of integers
        :type second_interval: [int,int | intervaltree.Interval]

        :param flank: an optional extending parameter to check for neighbours
        :type flank: int

        :param positive: if True, negative overlaps will return 0. Otherwise, the negative overlap is returned.
        :type positive: bool
        """

        return overlap(first_interval, second_interval, flank, positive=positive)

    @staticmethod
    def evaluate(param: Union[str, int, bool, float],
                 conf: Union[SizeFilter, InclusionFilter, NumBoolEqualityFilter, RangeFilter]) -> bool:

        """
        This static method will evaluate whether a certain parameter respects the conditions laid out in the
        requirements dictionary (usually retrieved from the MikadoConfiguration configuration object).
        See the documentation for details of available operators.

        :param param: string to be checked according to the expression in the configuration
        :type param: str

        :param conf: a dictionary containing the expressions to evaluate
        :type conf: dict
        """

        comparison_operator = conf.operator
        if comparison_operator == "eq":
            comparison = (float(param) == float(conf.value))
        elif comparison_operator == "ne":
            comparison = (float(param) != float(conf.value))
        elif comparison_operator == "gt":
            comparison = (float(param) > float(conf.value))
        elif comparison_operator == "lt":
            comparison = (float(param) < float(conf.value))
        elif comparison_operator == "ge":
            comparison = (float(param) >= float(conf.value))
        elif comparison_operator == "le":
            comparison = (float(param) <= float(conf.value))
        elif comparison_operator == "in":
            comparison = (param in conf.value)
        elif comparison_operator == "not in":
            comparison = (param not in conf.value)
        elif comparison_operator == "within":
            start, end = sorted([conf.value[0], conf.value[1]])
            try:
                float(param)
            except (TypeError, ValueError):
                raise ValueError(param)
            comparison = (start <= float(param) <= end)
        elif comparison_operator == "not within":
            start, end = sorted([conf.value[0], conf.value[1]])
            comparison = (param < start or param > end)
        else:
            raise ValueError("Unknown operator: {0}".format(comparison_operator))
        return comparison

    # #### Class methods ########

    @classmethod
    def in_locus(cls, locus_instance, transcript: Transcript, flank=0) -> bool:
        """
        Function to determine whether a transcript should be added or not to the locus_instance.
        This is a class method, i.e. it can be used also unbound from any
        specific instance of the class.
        It will be possible therefore to use it to compare any locus_instance to any transcript.
        Arguments:
        - a "locus_instance" object
        - a "transcript" object (it must possess the "finalize" method)
        - flank - optional keyword

        :param locus_instance: an inheritor of this class
        :param transcript: a transcript instance
        :type transcript: Transcript

        :param flank: an optional extending parameter to check for neighbours
        :type flank: int
        """

        if not isinstance(transcript, Transcript):
            raise TypeError("I can only perform this operation on transcript classes, not {}".format(
                type(transcript)))

        transcript.finalize()
        # We want to check for the strand only if we are considering the strand
        if not isinstance(locus_instance, cls):
            raise TypeError("I cannot perform this operation on non-locus classes, this is a {}".format(
                type(locus_instance)))

        if locus_instance.chrom == transcript.chrom and (
            locus_instance.stranded is False
            or locus_instance.strand == transcript.strand
        ):
            lbound = (locus_instance.start, locus_instance.end)
            tbound = (transcript.start, transcript.end)
            if cls.overlap(lbound, tbound, flank=flank) > 0:
                return True
        return False

    def define_graph(self, objects: dict, inters=None, **kwargs) -> networkx.Graph:
        """
        This function will compute the graph which will later be used by find_communities.
        The method takes as mandatory inputs the following:
            - "objects" a dictionary of objects that form the graph
            - "inters" a function/method that determines whether two objects are connected or not.

        It will then return a graph.
        The method accepts also kwargs that can be passed to the inters function.
        WARNING: the kwargs option is does not check for correctness of the arguments!

        :param objects: a dictionary of objects to be grouped into a graph
        :type objects: dict

        :param inters: the intersecting function to be used to define the graph. If None is specified, this method
        will use the default "is_intersecting" function defined for each of the children of AbstractLocus.
        :type inters: (None|callable)

        :param kwargs: optional arguments to be passed to the inters function
        :type kwargs: dict
        """

        inters = self.is_intersecting if inters is None else inters
        return define_graph(objects, inters, **kwargs)

    def find_communities(self, graph: networkx.Graph) -> set:
        """
        This function is a wrapper around the networkX methods to find communities inside a graph.
        The method takes as input a precomputed graph and returns a set of the available communities

        :param graph: a Graph instance from networkx
        :type graph: networkx.Graph
        """

        return find_communities(graph, self.logger)

    def choose_best(self, transcripts: dict) -> str:
        """
        Given a transcript dictionary, this function will choose the one with the highest score.
        If multiple transcripts have exactly the same score, one will be chosen randomly.

        :param transcripts: the dictionary of transcripts of the instance
        :type transcripts: dict
        """

        # Choose one transcript randomly between those that have the maximum score
        if len(transcripts) == 1:
            return list(transcripts.keys())[0]
        random.seed(self.configuration.seed)
        if self.reference_update is True:
            # We need to select only amongst the reference transcripts
            reference_sources = {source for source, is_reference in
                                 zip(self.configuration.prepare.files.labels,
                                     self.configuration.prepare.files.reference) if is_reference is True}
            reference_tids = set()
            for tid, transcript in transcripts.items():
                is_reference = transcript.original_source in reference_sources or transcript.is_reference is True
                if is_reference:
                    reference_tids.add(tid)
            if reference_tids:
                transcripts = {tid: transcripts[tid] for tid in reference_tids}

        max_score = max(transcripts.values(),
                        key=operator.attrgetter("score")).score
        valid = sorted([transc for transc in transcripts if transcripts[transc].score == max_score])
        # chosen = valid[numpy.random.choice(len(valid))]
        chosen = valid[random.choice(range(len(valid)))]
        self.logger.debug("Chosen {chosen} out of {}".format(", ".join(valid), chosen=chosen))
        return chosen

    # ###### Class instance methods  #######

    def _check_transcript_batch(self, transcripts: Iterable[Transcript],
                                check_in_locus=True, overwrite=False):

        """Method to verify that a batch of transcripts to be added in bulk are all compatible with each other
        and the locus.

        :param transcripts:
        :param check_in_locus:
        :param overwrite:
        """

        if not all(isinstance(transcript, Transcript) for transcript in transcripts):
            invalid = [str(type(_)) for _ in transcripts if not isinstance(_, Transcript)]
            raise ValueError(f"Trying to add {len(invalid)} items with types: {', '.join(invalid)}")

        ids, chromosomes, strands = list(zip(*[(transcript.id, transcript.chrom, transcript.strand)
                                               for transcript in transcripts]))
        if len(ids) != len(set(ids)):
            id_counter = collections.Counter()
            id_counter.update(ids)
            msg = (f"Invalid input; there are multiple transcripts with the same ID. Counts: "
                   f"{', '.join([str(_) for _ in id_counter.items()])}")
            self.logger.critical(msg)
            raise KeyError(msg)
        chromosomes_count = collections.Counter()
        chromosomes_count.update(chromosomes)
        if None in chromosomes_count or len(chromosomes_count) > 1:
            raise NotInLocusError(f"The transcripts provided are from different chromosomes. This is "
                                  f"invalid. Chromosomes: {chromosomes_count.items()}\n"
                                  f"Transcripts: {', '.join([transcript.id for transcript in transcripts])}")
        elif self.initialized is True and self.chrom not in chromosomes:
            raise NotInLocusError(f"The transcripts provided are from a different chromosome. This is "
                                  f"invalid. Locus chromosome: {self.chrom}; "
                                  f"transcript chromosome: {list(chromosomes_count.keys())[0]}\n"
                                  f"Transcripts: {', '.join([transcript.id for transcript in transcripts])}")
        if check_in_locus and self.stranded and self.initialized and (
                len(set(strands)) > 1 or set(strands).pop() != self.strand
        ):
            incompatible = [str((tid, strand)) for (tid, strand) in zip(ids, strands) if strand != self.strand]
            raise NotInLocusError(f"Trying to add incompatible transcripts to {self.id} (strand: {self.strand}): "
                                  f"{', '.join(incompatible)}")

        if check_in_locus is True and self.initialized:
            coords = sorted([(transcript.start, transcript.end, transcript.id)
                            for transcript in transcripts], key=operator.itemgetter(0, 1))
            start, end = coords[0][:2]
            groups = [[coords[0]]]
            for coord in coords[1:]:
                if self.overlap((start, end), coord[:2], flank=self.flank):
                    start, end =(min(start, coord[0]), max(end, coord[1]))
                    groups[-1].append(coord)
                else:
                    if self.overlap((start, end), (self.start, self.end), flank=self.flank) <= 0:
                        raise NotInLocusError(f"The following transcripts are incompatible with {self.id}: "
                                              f"{', '.join([str(_) for _ in groups[-1]])}")
                    groups.append([coord])
                    start, end = coords[0][:2]
            if self.overlap((start, end), (self.start, self.end), flank=self.flank) <= 0:
                raise NotInLocusError(f"The following transcripts are incompatible with {self.id}: "
                                      f"{', '.join([str(_) for _ in groups[-1]])}")

        already_present = {tid for tid in ids if tid in self.transcripts}
        if already_present and overwrite:
            self.logger.debug(f"Removing the following transcripts from {self.id} as they need "
                              f"to be overwritten: {', '.join(already_present)}")
            self.remove_transcripts_from_locus(already_present)
        elif already_present and not overwrite:
            msg = (f"Trying to add {', '.join(already_present)} to {self.id}, but these transcripts are "
                   f"already present in the locus. Please double check your IDs.")
            self.logger.exception(KeyError(msg), exc_info=True)
            raise KeyError(msg)

    def _add_transcripts_to_locus(
            self, transcripts: Iterable[Transcript],
            check_in_locus=True, overwrite=False,
            **kwargs):
        """

        :param transcripts:
        :param check_in_locus:
        :param overwrite:
        :param sort_transcripts:
        :param kwargs:
        :return:
        """

        if not transcripts:
            self.logger.debug(f"No transcripts to add for {self.id}. Returning")
            return

        paths = set()
        nodes = collections.Counter()
        self._check_transcript_batch(transcripts, overwrite=overwrite, check_in_locus=check_in_locus)

        for transcript in transcripts:
            transcript.finalize()
            assert transcript.chrom is not None, f"{transcript.id} has an invalid null chromosome"
            assert transcript.id not in self.transcripts
            if not self.initialized:
                self.strand = transcript.strand
                self.chrom = transcript.chrom

            self.start = min(self.start, transcript.start)
            self.end = max(self.end, transcript.end)
            self.initialized = True
            segments = sorted(list(transcript.exons) + list(transcript.introns), reverse=(transcript.strand == "-"))
            nodes.update(set(segments))
            paths.update(zip(segments[:-1], segments[1:]))
            if self._use_transcript_scores is True:
                self.scores[transcript.id] = transcript.score
            self.transcripts[transcript.id] = transcript

        for locattr, tranattr in self.__locus_to_transcript_attrs.items():
            setattr(self, locattr,
                    # The [set()] is necessary to prevent a crash from set.union for empty lists
                    set.union(*[set()] + [
                        set(getattr(self.transcripts[_], tranattr)) for _ in self.transcripts]
                              ))

        self._internal_graph.add_nodes_from(nodes.keys())
        self._internal_graph.add_edges_from(paths)
        for node in nodes:
            self._internal_graph.nodes()[node]["weight"] = self._internal_graph.nodes()[node].get("weight", 0) \
                                                           + nodes[node]
        self.metrics_calculated = False
        self.scores_calculated = self._use_transcript_scores

    def add_transcripts_to_locus(self, transcripts: Iterable[Transcript],
                                 check_in_locus=True, overwrite=False, unsafe=False, **kwargs):

        if unsafe is True:
            self._add_transcripts_to_locus(transcripts, check_in_locus=check_in_locus,
                                           overwrite=overwrite, **kwargs)
        else:
            [self.add_transcript_to_locus(transcript, check_in_locus=check_in_locus,
                                          overwrite=overwrite, **kwargs) for transcript in transcripts]

    def add_transcript_to_locus(self, transcript: Transcript, check_in_locus=True, overwrite=False, **kwargs):
        """
        This method checks that a transcript is contained within the locus
        (using the "in_locus" class method) and upon a successful check extends the locus with the new transcript.
        More precisely, it updates the boundaries (start and end) it adds the transcript
        to the internal "transcripts" store, and finally it extends
        the splices and introns with those found inside the transcript.

        :param transcript
        :type transcript: Transcript

        :param check_in_locus: flag to indicate whether the function should check the transcript before adding it
        or instead whether to trust the assignment to be correct.
        :type check_in_locus: bool

        :param overwrite: boolean flag. If true, re-adding a transcript to the locus will cause the original transcript
                          already present to be removed and re-added. Otherwise, an error will be raised.
        :type overwrite: bool
        """

        transcript.finalize()
        self.monoexonic = self.monoexonic and self._is_transcript_monoexonic(transcript)
        if transcript.id in self.transcripts and overwrite is False:
            raise KeyError(f"Trying to add {transcript.id} to {self.id}, but this transcript is already present "
                           "in the locus. Please double check your IDs.")
        elif transcript.id in self.transcripts and overwrite is True:
            self.logger.warning(f"{transcript.id} is already present in {self.id}. Removing it and readding it.")
            self.remove_transcript_from_locus(transcript.id)

        if self.initialized is True and check_in_locus and not self.in_locus(self,
                                                                             transcript,
                                                                             flank=self.flank, **kwargs):
            raise NotInLocusError(
                    f"Trying to merge a Locus with an incompatible transcript!\n"
                    f"Locus: {self.chrom}:{self.start}-{self.end} {self.strand} "
                    f"[{' '.join(self.transcripts.keys())}]\n"
                    f"Transcript: {transcript.chrom}:{transcript.start}-{transcript.end} "
                    f"{transcript.strand} {transcript.id}")
        elif not self.initialized:
            self.strand = transcript.strand
            self.chrom = transcript.chrom

        self.start = min(self.start, transcript.start)
        self.end = max(self.end, transcript.end)

        self.transcripts[transcript.id] = transcript

        for locattr, tranattr in self.__locus_to_transcript_attrs.items():
            getattr(self, locattr).update(set(getattr(transcript, tranattr)))

        assert transcript.monoexonic or len(self.introns) > 0
        self.add_path_to_graph(transcript, self.internal_graph)
        # assert set(list(transcript.introns) + list(transcript.exons)).issubset(self.internal_graph.nodes())
        # assert all(self.internal_graph.nodes()[node]["weight"] >= 1 for node in self.internal_graph.nodes())
        # assert len(transcript.combined_cds) <= len(self.combined_cds_exons)
        assert len(self.locus_verified_introns) >= transcript.verified_introns_num

        self.initialized = True
        self.metrics_calculated = False
        if self._use_transcript_scores is False:
            self.scores_calculated = False
        else:
            self.scores[transcript.id] = transcript.score
            self.scores_calculated = True
        return

    def _swap_transcript(self,
                         original_transcript: Transcript,
                         transcript: Transcript):

        """This method is needed to exchange transcripts that might have been modified by padding."""
        if original_transcript.tid != transcript.tid:
            raise KeyError("I cannot hot swap two transcripts with two different IDs!")
        if original_transcript == transcript:
            return

        self.logger.debug("Swapping %s with a new transcript", original_transcript.id)
        self.transcripts[original_transcript.id] = original_transcript
        Abstractlocus.remove_transcript_from_locus(self, original_transcript.id)
        Abstractlocus.add_transcript_to_locus(self, transcript, check_in_locus=False)
        return

    def _is_transcript_monoexonic(self, transcript: Transcript):
        if self._cds_only and transcript.is_coding is True:
            return len(transcript.selected_cds) == 1
        else:
            return transcript.monoexonic

    def remove_transcripts_from_locus(self, tids: set):

        segments = collections.Counter()
        for tid in tids:
            if tid not in self.transcripts:
                msg = (f"I was asked to remove {tid} from {self.id}, but it is not present. " 
                       f"Available transcripts: {', '.join(self.transcripts.keys())}")
                self.logger.critical(msg)
                raise KeyError(msg)
            segments.update(list(self.transcripts[tid].exons) + list(self.transcripts[tid].introns))
            del self.transcripts[tid]

        for segment, count in segments.items():
            node = self.internal_graph.nodes()[segment]
            if node["weight"] == count:
                self.internal_graph.remove_node(segment)
            else:
                self.internal_graph.nodes()[segment]["weight"] -= count

        for locattr, tranattr in self.__locus_to_transcript_attrs.items():
            setattr(self, locattr,
                    # The [set()] is necessary to prevent a crash from set.union for empty lists
                    set.union(*[set()] + [
                        set(getattr(self.transcripts[_], tranattr)) for _ in self.transcripts]
                              ))

        if len(self.transcripts) > 0:
            for tid in self.transcripts:
                self.transcripts[tid].parent = self.id
            self.end = max(self.transcripts[_].end for _ in self.transcripts)
            self.start = min(self.transcripts[_].start for _ in self.transcripts)
        # else:
        #     self.chrom, self.start, self.end, self.strand = None, maxsize, -maxsize, None
        #     self.stranded = False
        #     self.initialized = False

        self.logger.debug(f"Deleted {', '.join(tids)} from {self.id}")

        for tid in tids:
            if tid in self._metrics:
                del self._metrics[tid]
            if tid in self.scores:
                del self.scores[tid]

        self.metrics_calculated = False
        self.scores_calculated = False

    def remove_transcript_from_locus(self, tid_to_remove: str):
        """
        This method will remove a transcript from an Abstractlocus-like instance and reset appropriately
        all derived attributes (e.g. introns, start, end, etc.).
        If the transcript ID is not present in the locus, the function will return silently after emitting a DEBUG
        message.

        :param tid_to_remove: name of the transcript to remove
        :type tid_to_remove: str
        """

        if tid_to_remove not in self.transcripts:
            msg = f"Transcript {tid_to_remove} is not present in the Locus. Ignoring it."
            self.logger.critical(msg, exc_info=KeyError(msg))
            raise KeyError(msg)

        self.logger.debug("Deleting %s from %s", tid_to_remove, self.id)
        self.remove_path_from_graph(self.transcripts[tid_to_remove], self.internal_graph)
        del self.transcripts[tid_to_remove]
        for locattr, tranattr in self.__locus_to_transcript_attrs.items():
            setattr(self, locattr,
                    # The [set()] is necessary to prevent a crash from set.union for empty lists
                    set.union(*[set()] + [
                        set(getattr(self.transcripts[_], tranattr)) for _ in self.transcripts]
                              ))

        if self.transcripts:
            for tid in self.transcripts:
                self.transcripts[tid].parent = self.id
            self.end = max(self.transcripts[_].end for _ in self.transcripts)
            self.start = min(self.transcripts[_].start for _ in self.transcripts)
        else:
            self.start, self.end, self.strand = maxsize, -maxsize, None
            self.stranded = False
            self.initialized = False

        self.logger.debug("Deleted %s from %s", tid_to_remove, self.id)
        if tid_to_remove in self._metrics:
            del self._metrics[tid_to_remove]
        if tid_to_remove in self.scores:
            del self.scores[tid_to_remove]

        self.metrics_calculated = False
        self.scores_calculated = False

    def _remove_all(self):
        """This method will remove all transcripts from the locus."""
        self.logger.warning("Removing all transcripts from %s", self.id)
        self._internal_graph = networkx.DiGraph()
        self.transcripts = {}
        self.stranded = False
        self.initialized = False
        self.metrics_calculated = False
        self.scores_calculated = False
        self._calculate_graph([])

    @staticmethod
    def _is_exon_before_met(exon, transcript):
        before_met = False
        if transcript.is_coding:
            # Avoid considering exons that are full 3' UTR exons in a coding transcript.
            if transcript.strand == "-":
                if max(transcript.combined_cds_start, transcript.combined_cds_end) < exon[1]:
                    before_met = True
            else:
                if min(transcript.combined_cds_start, transcript.combined_cds_end) > exon[0]:
                    before_met = True
        return before_met

    @staticmethod
    def _find_fragments_in_partially_coding_exon(exon: tuple,
                                                 transcript: Transcript,
                                                 cds_segments: Iterable[Interval],
                                                 before_met: bool,
                                                 logger: Logger) -> list:

        """Function to find the parts of a coding exon that are non-coding and therefore potentially
        signal of a retained intron event."""

        frags = []
        logger.debug("Calculating fragments for %s (CDS segments: %s)", exon, cds_segments)
        if cds_segments[0].start > exon[0]:
            if before_met and transcript.strand == "+":
                frags.append((exon[0], cds_segments[0].start - 1))
            elif transcript.strand == "-":  # Negative UTR
                frags.append((exon[0], cds_segments[0].start - 1))
            else:
                frags.append((cds_segments[0].start - 1, cds_segments[0].start))
        for before, after in zip(cds_segments[:-1], cds_segments[1:]):
            frags.append((before.end, before.end + 1))
            frags.append((after.start - 1, after.start))
        if cds_segments[-1].end < exon[1]:
            if before_met and transcript.strand == "-":
                frags.append((cds_segments[-1].end + 1, exon[1]))
            elif transcript.strand == "+":
                frags.append((cds_segments[-1].end, exon[1]))
            else:
                frags.append((cds_segments[-1].end, cds_segments[-1].end + 1))
        logger.debug("%s is partially non-coding. Considering it, with frags: %s.", exon, frags)
        return frags

    @classmethod
    def _exon_to_be_considered(
            cls, exon, transcript, logger=create_null_logger()):
        """Private static method to evaluate whether an exon should be considered for being a retained intron.

        :param exon: the exon to be considered.
        :type exon: (tuple|Interval)

        :param transcript: the candidate transcript from which the exon comes from.
        :type transcript: Transcript

        :returns: boolean flag (True if it has to be considered, False otherwise), a list of sections of the exons
        which are non-coding, and a set of the boundaries that are splicing sites (0, 1 or 2).
        """

        cds_segments = sorted(transcript.cds_tree.search(*exon))
        internal_splices = set.difference(set(exon), {transcript.start, transcript.end})
        before_met = cls._is_exon_before_met(exon, transcript)

        frags = []
        if cds_segments == [Interval(*exon)]:
            # It is completely coding
            if len(internal_splices) == 2:
                logger.debug("%s is internal and completely coding. Not considering it.", exon)
                to_consider = False
            else:
                logger.debug("%s is terminal and completely coding. Considering it in its entirety.", exon)
                to_consider = True
                frags = cds_segments
        else:
            to_consider = True
            if not cds_segments and before_met:
                logger.debug("%s is completely non-coding in the 5'UTR. Considering it as it might disrupt the CDS.",
                             exon)
                frags.append((exon[0], exon[1]))
            elif not cds_segments:
                logger.debug("%s is completely non-coding. Considering it, but with no frags.", exon)
            else:
                frags = cls._find_fragments_in_partially_coding_exon(exon,
                                                                     transcript, cds_segments,
                                                                     before_met,
                                                                     logger)

        return to_consider, frags, internal_splices

    @staticmethod
    def _evaluate_intron_for_retention_event(
            exon,
            introns,
            after,
            before,
            internal_splices,
            strand
    ):
        # Now we have to check whether the matched introns contain both coding and non-coding parts
        # Let us exclude any intron which is outside of the exonic span of interest.
        if not internal_splices:
            start_found = True
            end_found = True
        elif strand == "-":
            # Negative strand
            end_found = exon[0] in {e[0] for e in after - introns}
            start_found = exon[1] in {e[1] for e in before - introns}
            if len(internal_splices) == 1:
                if exon[1] in internal_splices:
                    # This means that the end is dangling
                    end_found = True
                elif exon[0] in internal_splices:
                    # This means that the start is dangling
                    start_found = True
        else:
            start_found = exon[0] in {e[0] for e in before - introns}
            end_found = exon[1] in {e[1] for e in after - introns}
            if len(internal_splices) == 1:
                if exon[0] in internal_splices:
                    # This means that the end is dangling
                    end_found = True
                elif exon[1] in internal_splices:
                    # This means that the start is dangling
                    start_found = True

        return start_found, end_found

    @staticmethod
    def _is_cds_broken(start_found, end_found, intron, cds_introns, cds_broken, frags):
        if start_found and end_found and intron in cds_introns and not cds_broken:
            # Now we have to check whether the CDS breaks within the intron
            for frag, intron in itertools.product(frags, [intron]):
                cds_broken = cds_broken or (overlap(frag, intron, positive=True) > 0)
                if cds_broken:
                    break
        return cds_broken

    @classmethod
    def _is_exon_retained(cls,
                          exon: tuple,
                          strand: str,
                          segmenttree: IntervalTree,
                          digraph: networkx.DiGraph,
                          frags: list,
                          introns: set,
                          internal_splices: set,
                          cds_introns: set,
                          coding=True) -> (bool, bool):

        """Private static method to verify whether a given exon is a retained intron in the current locus.
        The method is as follows:
        - Find all introns which are intersecting the candidate exon, within the exon/intron segment tree.
          Use the CDS graph for coding transcripts, the global graph otherwise.
        - For each candidate intron, find its parent exons that have a positive overlap with the candidate exon.
        - Cases:
           - If no overlapping parent exon is found, the exon is not retained.
           - If parent exons are found only on one side, the exon can be considered as "retained" only if
             if it is a *terminal* exons and we are considering truncations as indications of retained introns.
           - If overlapping exons are found on both sides, consider it as retained only if the non-coding part(s)
             of the query exon fall within the intron.

        :param exon: the exon to be considered.
        :type exon: (tuple|Interval)
        :param strand: strand of the locus. Necessary to determine whether the CDS has been disrupted.
        :type strand: (None|str)
        :param segmenttree: the interval-tree structure of the *introns* present in the locus.
        :type segmenttree: IntervalTree
        :param digraph: a directed graph joining exons to introns.
        :type digraph: networkx.DiGraph
        :param frags: a list of intervals that are non-coding within the exon. E.g. if an exon of a monoexonic
        coding transcript is at coordinates (101, 1000) and its CDS is (301, 600), this list should be
        [(101, 300), (601, 1000)], ie the UTR.
        :type frags: list[(tuple|Interval)]
        :param introns: set of introns of the locus
        :type introns: set
        :param internal_splices: which of the two boundaries of the exon are actually internal (if any).
        :type internal_splices: set
        :cds_introns: set of introns in the locus that are between coding exons.
        :type cds_introns: set

        :rtype: (bool, bool)
        """

        is_retained = False
        cds_broken = False

        found_introns = {_._as_tuple() for _ in segmenttree.find(
                         exon[0], exon[1], strict=False, value="intron")}

        if not found_introns:
            return is_retained, cds_broken

        # Cached call. *WE NEED TO CHANGE THE TYPE OF INTRONS TO TUPLE OTHERWISE LRU CACHE WILL ERROR*
        # As sets are not hashable!
        ancestors, descendants = _get_intron_ancestors_descendants(tuple(found_introns), digraph)

        for intron in found_introns:
            # Only consider exons for which there is an overlap.
<<<<<<< HEAD
            if is_retained and (intron not in cds_introns or cds_broken):
                continue
            before = {_ for _ in ancestors[intron] if overlap(_, exon) > 0}
            after = {_ for _ in descendants[intron] if overlap(_, exon) > 0}
            if not (before or after):
=======
            if is_retained:
                if intron in cds_introns and cds_broken is True:
                    continue
                elif intron not in cds_introns:
                    continue
                elif coding is False:
                    break

            before = set()

            if strand == '+':
                stranded_ancestors = ancestors[intron][::-1]
                stranded_descendants = descendants[intron]
            else:
                stranded_ancestors = ancestors[intron]
                stranded_descendants = descendants[intron][::-1]
            for _ in stranded_ancestors:
                if overlap(_, exon) > 0:
                    before.add(_)
                else:
                    break
            after = set()
            for _ in stranded_descendants:
                if overlap(_, exon) > 0:
                    after.add(_)
                else:
                    break

            # Now we have to check whether the matched introns contain both coding and non-coding parts
            # Let us exclude any intron which is outside of the exonic span of interest.
            # logger.debug("Exon: %s; Frags: %s; Intron: %s; Before: %s; After: %s", exon, frags, intron, before, after)
            if len(before) == 0 and len(after) == 0:
>>>>>>> 782dba52
                # A retained intron must be overlapping some other exons!
                continue
            start_found, end_found = cls._evaluate_intron_for_retention_event(
                exon, introns, after, before, internal_splices, strand
            )

            cds_broken = cls._is_cds_broken(start_found=start_found, end_found=end_found,
                                            intron=intron, cds_introns=cds_introns,
                                            cds_broken=cds_broken, frags=frags)

            is_retained = is_retained or (start_found and end_found)
            if is_retained and coding is False:
                break

        return is_retained, cds_broken

    def _load_scores(self, scores: dict):
        """This private method is present *strictly for testing purposes only*.
        Its aim is to load some pre-calculated scores for the transcripts in the locus,
        *completely bypassing the normal method of calculating scores*."""

        if not isinstance(scores, dict):
            raise ValueError("This private method takes strictly a dictionary as input")

        if set.difference(set(self.transcripts.keys()), set(scores.keys())):
            raise KeyError("I am missing transcripts from the scores dictionary. Aborting")

        for tid in self.transcripts:
            self.scores[tid] = scores[tid]
            self[tid].score = scores[tid]

        self.scores_calculated = True
        self.metrics_calculated = True

    def find_retained_introns(self, transcript: Transcript):

        """This method checks the number of exons that are possibly retained introns for a given transcript.
        An exon is considered to be a retained intron if either it completely spans another intron or is terminal
        at the 3' end and ends within the intron of another transcript.
        Additionally, this method will check whether the CDS of the transcript has been disrupted by the retained intron
        event by verifying whether at least one exon has the CDS ending within a coding intron of another transcript.

        :param transcript: a Transcript instance
        :type transcript: Transcript
        """

        # self.logger.debug("Starting to calculate retained introns for %s", transcript.id)
        if self.stranded is False:
            self.logger.error("Trying to find retained introns in a non-stranded locus (%s) is invalid. Aborting.",
                              self.id)
            return

        transcript.logger = self.logger
        transcript.finalize()
        # Reset this flag
        transcript.cds_disrupted_by_ri = False
        if len(self.introns) == 0:
            transcript.retained_introns = tuple()
            self.logger.debug("No introns in the locus to check against. Exiting.")
            return

        # A retained intron is defined as an exon which
        # - is not completely coding
        # - EITHER spans completely the intron of another transcript.
        # - OR is the last exon of the transcript and it ends within the intron of another transcript

        retained_introns = []

        cds_broken = False

        for exon in transcript.exons:
            # self.logger.debug("Checking exon %s of %s", exon, transcript.id)
            # is_retained = False
            to_consider, frags, internal_splices = self._exon_to_be_considered(exon, transcript, logger=self.logger)
            if not to_consider:
                # self.logger.debug("Exon %s of %s is not to be considered", exon, transcript.id)
                continue

            result = self._is_exon_retained(
                exon=exon,
                strand=self.strand,
                segmenttree=self.segmenttree,
                digraph=self.internal_graph,
                frags=frags,
                internal_splices=internal_splices,
                introns=self.introns,
                cds_introns=self.combined_cds_introns,
                coding=transcript.is_coding)

            is_retained = result[0]
            if is_retained:
                self.logger.debug("Exon %s of %s is a retained intron", exon, transcript.id)
                retained_introns.append(exon)

            cds_broken = transcript.is_coding and (cds_broken or result[1])

            self.logger.debug("After exon %s, CDS broken: %s", exon, cds_broken)

        self.logger.debug("%s has %s retained intron%s%s",
                          transcript.id,
                          len(retained_introns) if retained_introns else "no",
                          "s" if len(retained_introns) != 1 else "",
                          " ({})".format(retained_introns) if retained_introns else "")
        self.logger.debug("%s has its CDS interrupted by a retained intron: %s",
                          transcript.id, cds_broken)

        transcript.cds_disrupted_by_ri = cds_broken
        transcript.retained_introns = tuple(sorted(retained_introns))
        return

    @staticmethod
    def _evaluate_cds_overlap(other, transcript, fixed_perspective: bool):
        t_orfs = [(_[1][0], _[1][1], _[2]) for _ in transcript.selected_internal_orf if _[0] == "CDS"]
        o_orfs = [(_[1][0], _[1][1], _[2]) for _ in other.selected_internal_orf if _[0] == "CDS"]

        cds_overlap = 0
        for start, end, phase in t_orfs:
            for ostart, oend, ophase in o_orfs:
                seg_overlap = overlap((start, end), (ostart, oend))
                if seg_overlap <= 0:
                    continue
                # For this, we do have to check whether the start + phase of the upstream transcript
                # (considering the strand) is in frame with the downstream start + phase
                if transcript.strand == "-":
                    first, last = sorted([(start, end, phase), (ostart, oend, ophase)],
                                         key=operator.itemgetter(1), reverse=True)
                    in_frame = (0 == ((last[1] - last[2]) - (first[1] - first[2])) % 3)
                else:
                    first, last = sorted([(start, end, phase), (ostart, oend, ophase)],
                                         key=operator.itemgetter(0), reverse=False)
                    in_frame = (0 == ((last[0] + last[2]) - (first[0] + first[2])) % 3)
                if in_frame:
                    cds_overlap += seg_overlap

        if fixed_perspective:
            cds_overlap /= transcript.combined_cds_length
        else:
            cds_overlap /= min(transcript.selected_cds_length, other.selected_cds_length)
        assert cds_overlap <= 1
        return cds_overlap

    @classmethod
    def _evaluate_transcript_overlap(
            cls,
            other: Transcript,
            transcript: Transcript,
            min_cdna_overlap=0.2,
            min_cds_overlap=0.2,
            comparison=None,
            check_references=True,
            fixed_perspective=True):

        """This private static method evaluates whether the cDNA and CDS overlap of two transcripts
        is enough to consider them as intersecting.

         :param transcript
         :type transcript; Transcript

         :param other:
         :type other: Transcript

        :param min_cdna_overlap: float. This is the minimum cDNA overlap for two transcripts to be considered as
        intersecting, even when all other conditions fail.
        :type min_cdna_overlap: float

        :param min_cds_overlap: float. This is the minimum CDS overlap for two transcripts to be considered as
        intersecting, even when all other conditions fail.
        :type min_cds_overlap: float

        :param comparison: default None. If one is provided, it should be a pre-calculated output of Mikado compare.
        :param check_references: boolean. If set to False and both transcripts are marked as reference, the comparison
        will yield True. This is to ensure that we gather up reference transcripts as AS events during the locus stage.

        :param fixed_perspective: boolean. If True, the method will consider the second transcript as the "reference" and
        therefore the cDNA and CDS overlap percentages will be calculated using its ratio. Otherwise, the method will
        consider the shortest cDNA and shortest CDS for calculating the ratio. Mikado uses the **former** method when
        evaluating potential alternative splicing events (as we are interested in the relationship with the primary)
        and the **latter** during the monosublocus stage.
        :type fixed_perspective: bool
        """

        if other.chrom != transcript.chrom:
            intersecting = False
            reason = f"{other.id} and {transcript.id} are not on the same chromosome. Discarding {other.id}"
            return intersecting, reason
        elif overlap((other.start, other.end), (transcript.start, transcript.end)) <= 0:
            reason = f"{other.id} does not share a single basepair with {transcript.id}. Discarding it."
            intersecting = False
            return intersecting, reason
        elif check_references is False and other.is_reference is True and transcript.is_reference is True:
            intersecting = True
            reason = "{} is a reference transcript being added to a reference locus. Keeping it.".format(other.id)
            return intersecting, reason

        if comparison is None:
            comparison, _ = c_compare(other, transcript)

        if fixed_perspective is False:
            cdna_overlap = max(comparison.n_prec[0], comparison.n_recall[0]) / 100
        else:
            cdna_overlap = comparison.n_recall[0] / 100

        if not (transcript.is_coding and other.is_coding):
            cds_overlap = cdna_overlap
        else:
            # Only consider the selected internal ORF
            cds_overlap = cls._evaluate_cds_overlap(other, transcript, fixed_perspective)

        if transcript.is_coding and other.is_coding:
            intersecting = (cdna_overlap >= min_cdna_overlap and cds_overlap >= min_cds_overlap)
            reason = "{} and {} {}share enough cDNA ({}%, min. {}%) and CDS ({}%, min. {}%), {}intersecting".format(
                transcript.id, other.id,
                "do not " if not intersecting else "",
                cdna_overlap * 100, min_cdna_overlap * 100,
                cds_overlap * 100, min_cds_overlap * 100,
                "not " if not intersecting else "")
        else:
            intersecting = (cdna_overlap >= min_cdna_overlap)
            reason = "{} and {} {}share enough cDNA ({}%, min. {}%), {}intersecting".format(
                transcript.id, other.id,
                "do not " if not intersecting else "",
                cdna_overlap * 100, min_cdna_overlap * 100,
                "not " if not intersecting else "")

        return intersecting, reason

    def _create_metrics_row(self, tid: str, metrics: dict, transcript: Transcript) -> dict:
        """Private method to create the metrics row to print out.
        :param tid: the transcript ID to print
        :param metrics: the dictionary of pre-calculated metrics
        :param transcript: the transcript instance to check
        """

        try:
            self.filter_and_calculate_scores()
        except NotImplementedError:
            pass
        row = dict()
        for num, key in enumerate(self.available_metrics):

            if num == 0:  # transcript id
                value = tid
            elif num == 2:  # Parent
                value = self.id
            elif key == "score":
                value = self.scores.get(tid, dict()).get("score", None)
            else:
                value = metrics.get(key, "NA")

            if isinstance(value, float):
                value = round(value, 2)
            elif value is None or value == "":
                value = "NA"
            row[key] = value

        for source in transcript.external_scores:
            # Each score from external files also contains a multiplier.
            key = "external.{}".format(source)
            value = transcript.external_scores.get(source)[0]
            if isinstance(value, float):
                value = round(value, 2)
            elif value is None or value == "":
                value = "NA"
            row[key] = value

        # Add the attributes
        for param_dict in [self.configuration.scoring.scoring, self.configuration.scoring.cds_requirements.parameters,
                           self.configuration.scoring.as_requirements.parameters,
                           self.configuration.scoring.not_fragmentary.parameters,
                           self.configuration.scoring.requirements.parameters]:
            for attr_name, attr_metric in [(key, metric) for key, metric in param_dict.items()
                                           if key.startswith("attributes")]:
                value = transcript.attributes.get(attr_name.replace("attributes.", ""), attr_metric.default)
                if isinstance(value, float):
                    value = round(value, 2)
                elif value is None or value == "":
                    value = "NA"
                row[attr_name] = value

        return row

    def print_metrics(self):

        """This method yields dictionary "rows" that will be given to a csv.DictWriter class."""

        self.get_metrics()

        for tid, transcript in sorted(self.transcripts.items(), key=operator.itemgetter(1)):
            assert tid in self._metrics or transcript.alias in self._metrics, (tid, transcript.alias,
                                                                               self._metrics.keys())
            if tid not in self._metrics and transcript.alias in self._metrics:
                metrics = self._metrics[transcript.alias]
            else:
                metrics = self._metrics[tid]
            yield self._create_metrics_row(tid, metrics, transcript)
        return

    def get_metrics(self):

        """Quick wrapper to calculate the metrics for all the transcripts."""

        if self.metrics_calculated is True:
            return
        self._metrics = dict()
        cds_bases = sum(_[1] - _[0] + 1 for _ in merge_ranges(
            itertools.chain(*[
                self.transcripts[_].combined_cds for _ in self.transcripts
                if self.transcripts[_].combined_cds])))

        selected_bases = sum(_[1] - _[0] + 1 for _ in merge_ranges(
            itertools.chain(*[
                self.transcripts[_].selected_cds for _ in self.transcripts
                if self.transcripts[_].selected_cds])))

        for tid in self.transcripts:
            if cds_bases == 0:
                self.transcripts[tid].combined_cds_locus_fraction = 0
                self.transcripts[tid].selected_cds_locus_fraction = 0
            else:
                selected_length = self.transcripts[tid].selected_cds_length
                combined_length = self.transcripts[tid].combined_cds_length

                self.transcripts[tid].combined_cds_locus_fraction = combined_length / cds_bases
                self.transcripts[tid].selected_cds_locus_fraction = selected_length / selected_bases

        for tid in sorted(self.transcripts):
            self.calculate_metrics(tid)

        self.logger.debug("Finished to calculate the metrics for %s", self.id)

        self.metrics_calculated = True
        return

    def calculate_metrics(self, tid: str):
        """
        This function will calculate the metrics for a transcript which are relative in nature
        i.e. that depend on the other transcripts in the sublocus. Examples include the fraction
        of introns or exons in the sublocus, or the number/fraction of retained introns.
        :param tid: the name of the transcript to be analysed
        :type tid: str
        """

        if self.metrics_calculated is True:
            return

        self.logger.debug("Calculating metrics for %s", tid)
        self.transcripts[tid].finalize()
        assert (self.transcripts[tid].verified_introns_num <= len(self.locus_verified_introns))
        if len(self.locus_verified_introns) > 0:
            verified = len(
                set.intersection(self.transcripts[tid].verified_introns,
                                 self.locus_verified_introns))
            fraction = verified / len(self.locus_verified_introns)

            self.transcripts[tid].proportion_verified_introns_inlocus = fraction
        else:
            self.transcripts[tid].proportion_verified_introns_inlocus = 1

        _ = len(set.intersection(self.exons, self.transcripts[tid].exons))
        fraction = _ / len(self.exons)

        self.transcripts[tid].exon_fraction = fraction
        self.logger.debug("Calculated exon fraction for %s", tid)

        if len(self.introns) > 0:
            _ = len(set.intersection(self.transcripts[tid].introns, self.introns))
            fraction = _ / len(self.introns)
            self.transcripts[tid].intron_fraction = fraction
        else:
            self.transcripts[tid].intron_fraction = 0
        if len(self.selected_cds_introns) > 0:
            intersecting_introns = len(set.intersection(
                self.transcripts[tid].selected_cds_introns,
                set(self.selected_cds_introns)))
            fraction = intersecting_introns / len(self.selected_cds_introns)
            self.transcripts[tid].selected_cds_intron_fraction = fraction
        else:
            self.transcripts[tid].selected_cds_intron_fraction = 0

        self.logger.debug("Calculating CDS intron fractions for %s", tid)

        if len(self.combined_cds_introns) > 0:
            intersecting_introns = len(
                set.intersection(
                    set(self.transcripts[tid].combined_cds_introns),
                    set(self.combined_cds_introns)))
            fraction = intersecting_introns / len(self.combined_cds_introns)
            self.transcripts[tid].combined_cds_intron_fraction = fraction
        else:
            self.transcripts[tid].combined_cds_intron_fraction = 0

        self.logger.debug("Starting to calculate retained introns for %s", tid)
        if len(self.transcripts) > 1 and any(len(self[_].introns) > 0 for _ in self if _ != tid):
            self.find_retained_introns(self.transcripts[tid])
        assert isinstance(self.transcripts[tid], Transcript), \
            "Key {tid} does not point to a transcript but to an object of type {tobj}".format(
                tid=tid, tobj=type(self.transcripts[tid]))

        retained_bases = sum(e[1] - e[0] + 1
                             for e in self.transcripts[tid].retained_introns)
        fraction = retained_bases / self.transcripts[tid].cdna_length
        self.transcripts[tid].retained_fraction = fraction

        self._metrics[tid] = {}

        for metric in self.available_metrics:
            self._metrics[tid][metric] = operator.attrgetter(metric)(self.transcripts[tid])

        for metric, values in self._attribute_metrics.items():
            # 11 == len('attributes.') removes 'attributes.' to keep the metric name same as in the file attributes
            rtype = self.cast_to[values['rtype']]
            attribute_metric_value = self.transcripts[tid].attributes.get(metric[11:], values['default'])
            try:
                attribute_metric_value = rtype(attribute_metric_value)
                if values['percentage']:
                    attribute_metric_value = attribute_metric_value / 100.
            except ValueError:
                message = f"Error encountered when processing Transcript {tid}. " \
                          f"The 'attributes' based metric {metric}, with value {attribute_metric_value} " \
                          f"could not be created as type {values['rtype']}"
                self.logger.error(message)
                raise ValueError(message)
            if values['use_raw'] is True and not (0 <= attribute_metric_value <= 1):
                message = f"Error encountered when processing Transcript {tid}. " \
                          f"The 'attributes' based metric {metric}, with value {attribute_metric_value} " \
                          f"defined as 'use_raw' is not between 0 and 1 inclusive."
                self.logger.error(message)
                raise ValueError(message)

            self._metrics[tid].update([(metric, attribute_metric_value)])

        self.logger.debug("Calculated metrics for {0}".format(tid))

    def _check_not_passing(self, previous_not_passing=(), section_name="requirements") -> set:
        """
        This private method will identify all transcripts which do not pass
        the minimum muster specified in the configuration. It will *not* delete them;
        how to deal with them is left to the specifics of the subclass.

        :param previous_not_passing: transcripts already known not to pass the checks and which will be skipped.
        :param section_name: section of the configuration to use. Either "requirements" or "cds_requirements".
        :return:
        """

        self.get_metrics()

        if section_name == "cds_requirements":
            section = self.configuration.scoring.cds_requirements
        elif section_name == "requirements":
            section = self.configuration.scoring.requirements
        else:
            raise KeyError("Invalid requirements section: {}".format(section_name))

        assert hasattr(section, "parameters"), section.__dict__
        self.logger.debug("Epression: %s", section.expression)
        not_passing = set()
        reference_sources = {source for source, is_reference in
                             zip(self.configuration.prepare.files.labels,
                                 self.configuration.prepare.files.reference) if is_reference}

        # section = getattr(self.configuration, section_name)
        for tid in iter(tid for tid in self.transcripts if
                        tid not in previous_not_passing):
            self.transcripts[tid].configuration = self.configuration

            is_reference = ((self.transcripts[tid].is_reference is True) or
                             self.transcripts[tid].original_source in reference_sources)

            if not is_reference:
                self.logger.debug("Transcript %s (source %s) is not a reference transcript (references: %s; in it: %s)",
                                  tid, self.transcripts[tid].original_source,
                                  self.configuration.prepare.files.reference,
                                  self.transcripts[tid].original_source in self.configuration.prepare.files.reference)
            elif self.configuration.pick.run_options.check_references is False:
                self.logger.debug("Skipping %s from the requirement check as it is a reference transcript", tid)
                continue
            elif self.configuration.pick.run_options.check_references is True:
                self.logger.debug("Performing the requirement check for %s even if it is a reference transcript", tid)

            evaluated = {}
            for key in section.parameters:
                if key.startswith("attributes.") and len(key) > len("attributes."):
                    key_parts = key.split('.', 1)
                    default = section.parameters[key].default
                    value = self.transcripts[tid].attributes.get(key_parts[1], default)
                else:
                    if section.parameters[key].name is not None:
                        name = section.parameters[key].name
                    else:
                        name = key
                    try:
                        value = operator.attrgetter(name)(self.transcripts[tid])
                    except AttributeError:
                        raise AttributeError((section_name, key, section.parameters[key]))
                    if "external" in key:
                        value = value[0]

                evaluated[key] = self.evaluate(value, section.parameters[key])
            # pylint: disable=eval-used
            if eval(section.compiled) is False:
                not_passing.add(tid)
        self.logger.debug("The following transcripts in %s did not pass the minimum check for requirements: %s",
                          self.id, ", ".join(list(not_passing)))

        return not_passing

    def filter_and_calculate_scores(self, check_requirements=True):
        """
        Function to calculate a score for each transcript, given the metrics derived
        with the calculate_metrics method and the scoring scheme provided in the configuration.
        If any requirements have been specified, all transcripts which do not pass them
        will be either purged according to the configuration file ('pick.clustering.purge')
        or assigned a score of 0 and subsequently ignored.
        Scores are rounded to the nearest integer.

        :param check_requirements: boolean, default True. If False, transcripts will not be checked for the minimum
        requirements.
        :type check_requirements: bool
        """

        if self.scores_calculated is True:
            test = set.difference(set(self.transcripts.keys()),
                                  set(self._excluded_transcripts.keys()))
            if test and self.transcripts[test.pop()].score is None:
                for tid in self.transcripts:
                    if tid in self._excluded_transcripts:
                        self.transcripts[tid].score = 0
                    else:
                        assert isinstance(self.scores, dict)
                        assert isinstance(self.scores[tid], dict)
                        self.transcripts[tid].score = self.scores[tid]["score"]
            else:
                self.logger.debug("Scores calculation already effectuated for %s", self.id)
            return
        assert self.scores_calculated is False
        self.get_metrics()
        self.logger.debug("Calculating scores for {0}".format(self.id))
        if self.configuration.scoring.requirements and check_requirements:
            self._check_requirements()

        if len(self.transcripts) == 0:
            self.logger.warning("No transcripts pass the muster for %s (requirements:\n%s)",
                                self.id,
                                self.configuration.scoring.requirements)
            self.scores_calculated = True
            return
        self.scores = {}

        for tid in self.transcripts:
            self.scores[tid] = {}
            # Add the score for the transcript source
            self.scores[tid]["source_score"] = self.transcripts[tid].source_score or 0

        for param in self.configuration.scoring.scoring:
            self._calculate_score(param)

        for tid in self.scores:
            self.transcripts[tid].scores = self.scores[tid].copy()

        for tid in self.transcripts:
            if tid in self._not_passing:
                self.logger.debug("Excluding %s as it does not pass minimum requirements",
                                  tid)
                self.transcripts[tid].score = 0
            else:
                self.transcripts[tid].score = sum(self.scores[tid].values())

                if self.transcripts[tid].score <= 0:
                    self.logger.debug("Excluding %s as it has a score <= 0", tid)
                    self.transcripts[tid].score = 0
                    self._not_passing.add(tid)
            assert self.transcripts[tid].score is not None

            if tid not in self._not_passing:
                assert self.transcripts[tid].score == sum(self.scores[tid].values()), (
                    tid, self.transcripts[tid].score, sum(self.scores[tid].values())
                )
            self.logger.debug(f"Assigning a score of {self.transcripts[tid].score} to {tid}")
            self.scores[tid]["score"] = self.transcripts[tid].score

        self.scores_calculated = True

    def _check_requirements(self):
        """
        This private method will identify and delete all transcripts which do not pass
        the minimum muster specified in the configuration.
        :return:
        """

        self.get_metrics()

        previous_not_passing = set()
        beginning = len(self.transcripts)
        while True:
            not_passing = self._check_not_passing(previous_not_passing=previous_not_passing)
            if len(not_passing) == 0:
                self.metrics_calculated = True
                return
            self.metrics_calculated = not ((len(not_passing) > 0) and self.purge)
            self._not_passing.update(not_passing)
            if self.purge is False:
                for tid in not_passing:
                    self.logger.debug("%s has been assigned a score of 0 because it fails basic requirements",
                                      self.id)
                    self.transcripts[tid].score = 0
            else:
                self.logger.warning(f"Excluding from {self.id} because of failed requirements "
                                    f"{len(not_passing)} transcripts out of {len(self.transcripts)}: "
                                    f"{', '.join(not_passing)}")
                self._excluded_transcripts.update({tid: self.transcripts[tid] for tid in not_passing})
                self.remove_transcripts_from_locus(not_passing)
                # for tid in not_passing:
                #     self.remove_transcript_from_locus(tid)
                assert self.metrics_calculated is False

            assert self.purge or (not self.purge and len(self.transcripts) == beginning)

            if len(self.transcripts) == 0 or self.metrics_calculated is True:
                return
            elif self.purge and len(not_passing) > 0:
                assert self._not_passing
            self.get_metrics()

    @staticmethod
    def _get_metric_for_tid(metrics, tid, transcript, param):
        if not isinstance(param, str):
            raise TypeError(f"Invalid type of parameter: {param}, type {type(param)}")
        if tid not in metrics and transcript.alias in metrics:
            key = transcript.alias
        else:
            key = tid

        # "attributes.{key}" values are present in the metrics dictionary *already*, we put them there during the
        # "get_metrics" phase.
        if key in metrics and param in metrics[key]:
            metric = metrics[key][param]
        else:
            if param.startswith("attributes."):
                metric = transcript.attributes[param.lstrip("attributes.")]
            else:
                metric = operator.attrgetter(param)(transcript)
            metrics[key] = metrics.get(key, dict())
            metrics[key][param] = metric
        if isinstance(metric, (tuple, list)):
            metric = metric[0]
        return metric, metrics

    @staticmethod
    def _check_usable_raw(transcript: Transcript, param: str, use_raw: bool,
                          rescaling, logger=create_null_logger()):
        if not isinstance(param, str):
            raise TypeError(f"Invalid type of parameter: {param}, type {type(param)}")
        elif not isinstance(transcript, Transcript):
            raise TypeError(f"Invalid transcript type: {type(Transcript)}")

        if param.startswith('attributes'):
            usable_raw = use_raw
        elif param.startswith("external"):
            usable_raw = operator.attrgetter(param)(transcript)[1]
        else:
            # We have to check the property *definition*, so we are getting it *from the class*, not from the instance
            # The instance property is just a value. The *class* property is a property object that we can query.
            usable_raw = operator.attrgetter(param)(Transcript).usable_raw

        assert usable_raw in (False, True)
        if use_raw is True and usable_raw is False:
            logger.warning(f"The \"{param}\" metric cannot be used as a raw score. Switching to False")
            use_raw = False
        elif use_raw is True and rescaling == "target":
            logger.warning(
                f"I cannot use a raw score for {param} when looking for a target. Switching to False")
            use_raw = False
        return use_raw

    @staticmethod
    def _get_denominator(param: Union[MinMaxScore, TargetScore],
                         use_raw: bool, metrics: dict) -> (Union[float,int], Union[float, int, bool]):

        target = param.value if param.rescaling == "target" else None
        if len(metrics) == 0:
            return 1, target
        if param.rescaling == "target":
            denominator = max(abs(x - target) for x in metrics.values())
        else:
            if use_raw is True and param.rescaling == "max":
                denominator = 1
            elif use_raw is True and param.rescaling == "min":
                denominator = -1
            else:
                denominator = (max(metrics.values()) - min(metrics.values()))
        if denominator == 0:
            denominator = 1
        return denominator, target

    @staticmethod
    def _get_score_for_metric(tid_metric, use_raw, target, denominator, param, min_val, max_val):
        score = 0
        if use_raw is True:
            if not (isinstance(tid_metric, (float, int)) and 0 <= tid_metric <= 1):
                error = ValueError(
                    f"Only scores with values between 0 and 1 can be used raw. Please recheck your values.")
                raise error
            elif param.rescaling == "target":
                raise ValueError(f"I cannot produce raw scores for targets.")
            score = tid_metric / denominator
        elif param.rescaling == "target":
            score = 1 - abs(tid_metric - target) / denominator
        else:
            if min_val == max_val:
                score = 1
            elif param.rescaling == "max":
                score = abs((tid_metric - min_val) / denominator)
            elif param.rescaling == "min":
                score = abs(1 - (tid_metric - min_val) / denominator)

        score *= param.multiplier
        return round(score, 2)

    @classmethod
    def _get_param_metrics(cls, transcripts: dict, all_metrics: dict, param: str,
                           param_conf: Union[MinMaxScore, TargetScore]) -> (dict, dict):
        """Private class method to retrieve all the values for a particular metric ("param")
        for all transcripts in a locus.
        It returns a dictionary (indexed by tid) of metric values ('metrics') as well as
        a potentially updated dictionary of all metrics.
        If a transcript metric does *not* pass the muster, it will be absent from the first
        dictionary."""
        param_metrics = {}
        filter_metric = param_conf.filter.metric if param_conf.filter is not None else None
        same_metric = (filter_metric is None or filter_metric == param)
        for tid, transcript in transcripts.items():
            param_metrics[tid], all_metrics = cls._get_metric_for_tid(all_metrics, tid, transcript, param)
            if param_conf.filter is not None:
                if not same_metric:
                    metric_to_evaluate, all_metrics = cls._get_metric_for_tid(all_metrics, tid, transcript,
                                                                              filter_metric)
                else:
                    metric_to_evaluate = param_metrics[tid]
                if not cls.evaluate(metric_to_evaluate, param_conf.filter):
                    del param_metrics[tid]
        return param_metrics, all_metrics

    def _calculate_score(self, param):
        """
        Private method that calculates a score for each transcript,
        given a target parameter.
        :param param: the metric to calculate the score for.
        :return:
        """

        if len(self.transcripts) == 0:
            self.logger.debug(f"No transcripts in {self.id}. Returning.")
            self.scores = {}
            return

        self.logger.debug(f"Calculating the score for {param}")
        rescaling = self.configuration.scoring.scoring[param].rescaling
        param_conf = self.configuration.scoring.scoring[param]
        use_raw = self._check_usable_raw(next(iter(self.transcripts.values())),
                                         param, self.configuration.scoring.scoring[param].use_raw,
                                         rescaling, self.logger)

        # Assign a score of 0 to all transcripts.
        for tid in self.transcripts:
            self.scores[tid] = self.scores.get(tid, dict())
            self.scores[tid][param] = 0

        # Create a dictionary of this particular metric, per transcript. Update the general
        # self._metrics dictionary as well. Contextually, evaluate the metric for filters.
        param_metrics, self._metrics = self._get_param_metrics(
            transcripts=self.transcripts,
            all_metrics=self._metrics,
            param=param, param_conf=param_conf)

        self.logger.debug(f"Param_metrics for {self.id}, param {param}: {param_metrics}")
        denominator, target = self._get_denominator(self.configuration.scoring.scoring[param], use_raw, param_metrics)

        if len(param_metrics) > 0:
            min_val, max_val = min(param_metrics.values()), max(param_metrics.values())
            for tid, tid_metric in param_metrics.items():
                self.scores[tid][param] = self._get_score_for_metric(tid_metric, use_raw, target, denominator,
                                                                     param_conf, min_val, max_val)

        debug = self.configuration.log_settings.log_level == "DEBUG"
        max_score = max(self.scores[tid][param] for tid in self.scores)
        _scores = {tid: self.scores[tid][param] for tid in self.scores}
        self.logger.debug(f"Scores for {self.id}, param {param}: {_scores}")
        if debug and self.configuration.scoring.scoring[param].filter is None and max_score == 0:
            current_scores = {
                tid: self.scores[tid][param] for tid in self.transcripts.keys()
            }

            param_conf = self.configuration.scoring.scoring[param]
            message = f"""All transcripts have a score of 0 for {param} in {self.id}. This is an error!
Metrics: {param_metrics.items()}
Scores: {current_scores}
Scoring configuration: {param_conf}
"""
            if rescaling == "target":
                target = self.configuration.scoring.scoring[param].value
                message += f"Denominator: {denominator}\n"
                message += f"Formula for denominator: max(abs(x - {target}) for x in {param_metrics.values()})\n"
                for tid, tid_metric in param_metrics.items():
                    message += f"Formula for {tid}:\t1 - abs({tid_metric} - {target}) / {denominator}\n"
            self.logger.debug(message)

    @classmethod
    def _calculate_graph(cls, transcripts):

        """Private method to calculate the internal graph of exons/introns in a locus."""

        graph = networkx.DiGraph()

        [cls.add_path_to_graph(transcript, graph) for transcript in transcripts]

        return graph

    @staticmethod
    def add_path_to_graph(transcript: Transcript, graph: networkx.DiGraph):
        """Static method to add the exon-intron path to the weighted graph of the locus.
        The weight corresponds to how many transcripts contain a specific exon-intron junction.
        """

        segments = sorted(list(transcript.exons) + list(transcript.introns), reverse=(transcript.strand == "-"))
        networkx.add_path(graph, segments)

        for segment in segments:
            graph.nodes()[segment]['weight'] = graph.nodes()[segment].get("weight", 0) + 1
        return

    @staticmethod
    def remove_path_from_graph(transcript: Transcript, graph: networkx.DiGraph):
        """Static method to remove from the locus graph the exon-intron graph of a transcript.
        Exon-intron junctions whose weight will be reduced to 0 in the graph (because no other transcript contains
        that particular junction) will be removed from the graph.
        """

        segments = sorted(list(transcript.exons) + list(transcript.introns), reverse=(transcript.strand == "-"))
        for segment in segments:
            try:
                node = graph.nodes[segment]
                if node['weight'] == 1:
                    graph.remove_node(segment)
                else:
                    node['weight'] -= 1
            except KeyError:
                pass
        return

    @classmethod
    @abc.abstractmethod
    def is_intersecting(cls, *args, **kwargs):
        """
        This class method defines how two transcript objects will be considered as overlapping.
        It must be implemented at the class level for each child object.
        """

    # ##### Properties #######

    @property
    def configuration(self) -> Union[MikadoConfiguration, DaijinConfiguration]:
        if self.__configuration is None:
            self.__configuration = MikadoConfiguration()
        return self.__configuration

    @configuration.setter
    def configuration(self, conf):
        if conf is None or conf == "":
            conf = MikadoConfiguration()
        elif isinstance(conf, str):
            conf = load_and_validate_config(conf)
        elif not isinstance(conf, (MikadoConfiguration, DaijinConfiguration)):
            raise InvalidConfiguration(
                "Invalid configuration, type {}, expected MikadoConfiguration or DaijinConfiguration!".format(
                    type(conf)))
        if conf.scoring is None or not hasattr(conf.scoring.requirements, "parameters"):
            self.logger.warning("Reloading conf")
            check_and_load_scoring(conf)
        self.__configuration = conf
        # Get the value for each attribute defined metric
        self._attribute_metrics = {}
        assert self.__configuration.scoring is not None, (self.__configuration.scoring,
                                                          self.__configuration.requirements)
        found_attributes = False
        self.logger.debug("Scoring parameters: %s", ",".join(list(self.__configuration.scoring.scoring.keys())))
        for param in self.__configuration.scoring.scoring:
            if not param.startswith("attributes."):
                continue
            found_attributes = True
            self.logger.debug("Adding parameter %s", param)
            self._attribute_metrics[param] = {
                                      'default': self.configuration.scoring.scoring[param].default,
                                      'rtype': self.configuration.scoring.scoring[param].rtype,
                                      'use_raw': self.configuration.scoring.scoring[param].use_raw,
                                      'percentage': self.configuration.scoring.scoring[param].percentage
                                  }
        self.logger.debug("Found attributes: %s", found_attributes)

    def check_configuration(self):
        """Method to be invoked to verify that the configuration is correct.
        Quite expensive to run, especially if done multiple times."""

        self.configuration = check_and_load_scoring(self.configuration)

    @property
    def stranded(self):
        """This property determines whether a Monosublocus will consider
        the strand for e.g. the in_locus method.
        By default, the parameter is set to True (i.e. the loci are strand-specific).
        At the moment, the only class which modifies the parameter is the superlocus class."""
        return self.__stranded

    @stranded.setter
    def stranded(self, flag):
        """
        :param flag: boolean value
        :type flag: bool
        """

        if not isinstance(flag, bool):
            raise ValueError("The stranded attribute must be boolean!")
        self.__stranded = flag

    @property
    def flank(self):
        """The flank parameter, ie how far transcripts from the locus to be considered as potential inclusions."""

        return self.__flank

    @flank.setter
    def flank(self, flank):
        if isinstance(flank, int) and flank >= 0:
            self.__flank = flank
        else:
            raise TypeError("Flank must be either null or an integer greater than 0")

    # pylint: disable=invalid-name
    @property
    def id(self) -> str:
        """
        This is a generic string generator for all inherited children.
        :rtype : str
        """
        return "{0}:{1}{2}:{3}-{4}".format(
            self.__name__,
            self.chrom,
            self.strand,
            self.start,
            self.end)
    # pylint: enable=invalid-name

    @property
    def name(self) -> str:
        """
        Alias for id.
        :rtype : str
        """
        return self.id

    @property
    def logger(self):
        """
        Logger instance for the class.
        :rtype : logging.Logger
        """
        if self.__logger is None:
            self.__logger = create_null_logger()
            self.__logger.propagate = False
        return self.__logger

    @logger.setter
    def logger(self, logger):
        """Set a logger for the instance.
        :param logger
        :type logger: logging.Logger | Nonell
        """

        if logger is None:
            self.__logger = create_null_logger()
            self.__logger.propagate = False
        elif not isinstance(logger, logging.Logger):
            raise TypeError("Invalid logger: {0}".format(type(logger)))
        else:
            self.__logger = logger

    @logger.deleter
    def logger(self):
        """
        Deleter method. It sets the logger to None. Used specifically for pickling.
        """
        self.__logger = None

    @property
    def source(self):
        """
        Property. Returns the source field.
        :rtype : str
        """
        return self.__source

    @property
    def internal_graph(self):
        """The exon-intron directed graph representation for the locus."""
        return self._internal_graph

    @source.setter
    def source(self, value):
        """
        Setter for source. It accepts only strings.
        :param value:
        :type value: str

        """
        if value is None:
            value = "Mikado"
        assert isinstance(value, str)
        self.__source = value

    @property
    def score(self) -> Union[None, float]:
        """Either None (if no transcript is present) or the top score for the transcripts in the locus."""
        if len(self.transcripts):
            return max(_.score  if _.score is not None else 0 for _ in self.transcripts.values())
        else:
            return None

    @property
    def _cds_only(self):
        return self.configuration.pick.clustering.cds_only

    @property
    def segmenttree(self):
        """The interval tree structure derived from the exons and introns of the locus."""

        if not self._is_tree_unchanged(frozenset(self.exons), frozenset(self.introns), self._segmenttree):
            self._segmenttree = self._calculate_segment_tree(self.exons, self.introns)

        return self._segmenttree

    @staticmethod
    @functools.lru_cache(maxsize=100, typed=True)
    def _is_tree_unchanged(exons: frozenset, introns: frozenset, tree):
        """Static method to ensure that the """
        if len(tree) != len(exons) + len(introns):
            return False
        check_exons = set()
        check_introns = set()
        tree.traverse(lambda x: check_introns.add((x.start, x.end))
                      if x.value == 'intron' else check_exons.add((x.start, x.end)))
        return check_exons == exons and introns == check_introns

    @staticmethod
    def _calculate_segment_tree(exons: Union[list, tuple, set], introns: Union[list, tuple, set]):
        """Private method to calculate the exon-intron interval tree from the transcripts. It gets automatically called
        after a transcript is added to the locus."""
        return IntervalTree.from_intervals(
                [Interval(*_, value="exon") for _ in exons] + [Interval(*_, value="intron") for _ in introns]
            )

    @property
    def locus_verified_introns(self):
        """The introns marked as reliable by other programs, e.g. Portcullis"""
        return self.__locus_verified_introns

    @locus_verified_introns.setter
    def locus_verified_introns(self, *args):

        if not isinstance(args[0], set):
            raise ValueError("Invalid value for verified introns: %s",
                             type(args[0]))

        self.__locus_verified_introns = args[0]

    @property
    def purge(self):
        """Alias for self.configuration.pick.clustering.purge."""

        return self.configuration.pick.clustering.purge

    @property
    def _use_transcript_scores(self):
        return self.__use_transcript_scores

    @_use_transcript_scores.setter
    def _use_transcript_scores(self, val):
        if not isinstance(val, bool):
            raise ValueError("This method takes only boolean values")
        self.__use_transcript_scores = val
        self.scores_calculated = val

    @property
    def perform_padding(self):
        """Alias for self.configuration.pick.alternative_splicing.pad"""
        return self.configuration.pick.alternative_splicing.pad

    @property
    def only_reference_update(self):
        """Alias for self.configuration.pick.run_options.only_reference_update"""
        return self.configuration.pick.run_options.only_reference_update

    @property
    def reference_update(self):
        """Alias for self.configuration.pick.run_options.reference_update.
        If only_reference_update is True, it will override this value."""
        ref_update = self.configuration.pick.run_options.reference_update
        return ref_update or self.only_reference_update


@lru_cache(maxsize=1000, typed=True)
def _get_intron_ancestors_descendants(introns, internal_graph) -> [Dict[(tuple, set)], Dict[(tuple, set)]]:
    ancestors, descendants = dict(), dict()
    introns = set(introns)

    try:
        for intron in introns:
            ancestors[intron] = sorted([_ for _ in networkx.ancestors(internal_graph, intron) if _ not in introns])
            descendants[intron] = sorted([_ for _ in networkx.descendants(internal_graph, intron) if _ not in introns])
    except NetworkXError as e:
        raise
    return ancestors, descendants<|MERGE_RESOLUTION|>--- conflicted
+++ resolved
@@ -1036,21 +1036,9 @@
 
         for intron in found_introns:
             # Only consider exons for which there is an overlap.
-<<<<<<< HEAD
             if is_retained and (intron not in cds_introns or cds_broken):
                 continue
-            before = {_ for _ in ancestors[intron] if overlap(_, exon) > 0}
-            after = {_ for _ in descendants[intron] if overlap(_, exon) > 0}
-            if not (before or after):
-=======
-            if is_retained:
-                if intron in cds_introns and cds_broken is True:
-                    continue
-                elif intron not in cds_introns:
-                    continue
-                elif coding is False:
-                    break
-
+            
             before = set()
 
             if strand == '+':
@@ -1075,7 +1063,6 @@
             # Let us exclude any intron which is outside of the exonic span of interest.
             # logger.debug("Exon: %s; Frags: %s; Intron: %s; Before: %s; After: %s", exon, frags, intron, before, after)
             if len(before) == 0 and len(after) == 0:
->>>>>>> 782dba52
                 # A retained intron must be overlapping some other exons!
                 continue
             start_found, end_found = cls._evaluate_intron_for_retention_event(
