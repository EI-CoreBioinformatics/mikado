#!/usr/bin/env python3
# coding: utf-8

"""Launcher of the Mikado pick step."""

import argparse
import sys
import os
from ..utilities.log_utils import create_default_logger, create_null_logger
import random
from ..utilities import to_region, percentage
from ..utilities.intervaltree import IntervalTree, Interval


def check_log_settings(args):

    """
    Quick method to check the consistency of log settings
    from the namespace.
    :param args: a Namespace
    :return: args
    """

    if args.log == "stderr":
        args.json_conf["log_settings"]['log'] = None
    elif args.log is not None:
        args.json_conf["log_settings"]['log'] = args.log

    if args.log_level is not None:
        args.json_conf["log_settings"]['log_level'] = args.log_level
    elif args.verbose is True:
        args.json_conf["log_settings"]['log_level'] = "DEBUG"
    elif args.noverbose is True:
        args.json_conf["log_settings"]['log_level'] = "ERROR"

    return args


def check_run_options(args, logger=create_null_logger()):
    """
    Quick method to check the consistency of run option settings
    from the namespace.
    :param args: a Namespace
    :param logger: a logger instance.
    :return: args
    """

    if args.start_method is not None:
        args.json_conf["multiprocessing_method"] = args.start_method

    if args.procs is not None:
        args.json_conf["threads"] = args.procs

    args.json_conf["pick"]["run_options"]["single_thread"] = args.single

    if args.seed is not None:
        args.json_conf["seed"] = args.seed
        # numpy.random.seed(args.seed % (2 ** 32 - 1))
        random.seed(args.seed % (2 ** 32 - 1))
    else:
        # numpy.random.seed(None)
        random.seed(None)

    if args.no_cds is not False:
        args.json_conf["pick"]["run_options"]["exclude_cds"] = True
    if args.no_purge is True:
        args.json_conf["pick"]["clustering"]["purge"] = False

    if args.flank is not None:
        args.json_conf["pick"]["clustering"]["flank"] = args.flank

    if args.output_dir is not None:
        args.json_conf["pick"]["files"]["output_dir"] = os.path.abspath(args.output_dir)
    else:
        args.json_conf["pick"]["files"]["output_dir"] = os.path.abspath(args.json_conf["pick"]["files"]["output_dir"])

    if args.source is not None:
        args.json_conf["pick"]["output_format"]["source"] = args.source
    if args.prefix is not None:
        args.json_conf["pick"]["output_format"]["id_prefix"] = args.prefix

    if args.sqlite_db is not None:
        if not os.path.exists(args.sqlite_db):
            logger.critical("Mikado database {} not found. Exiting.", args.sqlite_db)
            sys.exit(1)
        args.json_conf["db_settings"]["db"] = args.sqlite_db
        args.json_conf["db_settings"]["dbtype"] = "sqlite"

    elif not (args.json_conf["db_settings"]["dbtype"] == "sqlite" and
        not os.path.exists(args.json_conf["db_settings"]["db"]) and
        os.path.abspath(args.json_conf["pick"]["files"]["output_dir"]) != os.path.dirname(
                args.json_conf["db_settings"]["db"])
    ):
        __compound = os.path.join(args.json_conf["pick"]["files"]["output_dir"],
                                  args.json_conf["db_settings"]["db"])
        __base = os.path.join(args.json_conf["pick"]["files"]["output_dir"],
                                  args.json_conf["db_settings"]["db"])
        if os.path.exists(__compound):
            args.json_conf["db_settings"]["db"] = __compound
        elif os.path.exists(__base):
            args.json_conf["db_settings"]["db"] = __base
        else:
            logger.critical("Mikado database {} not found. Exiting.", args.sqlite_db)
            sys.exit(1)

    if args.mode is not None:
        if args.mode == "nosplit":
            args.json_conf["pick"]["chimera_split"]["execute"] = False
        else:
            args.json_conf["pick"]["chimera_split"]["execute"] = True
            if args.mode == "split":
                args.json_conf["pick"]["chimera_split"]["blast_check"] = False
            else:
                args.json_conf["pick"]["chimera_split"]["blast_check"] = True
                args.json_conf["pick"]["chimera_split"]["blast_params"]["leniency"] = args.mode.upper()

    if args.pad is not None:
        args.json_conf["pick"]["alternative_splicing"]["pad"] = args.pad

    if args.min_clustering_cds_overlap is not None:
        args.json_conf["pick"]["clustering"]["min_cds_overlap"] = args.min_clustering_cds_overlap

    if args.min_clustering_cdna_overlap is not None:
        args.json_conf["pick"]["clustering"]["min_cdna_overlap"] = args.min_clustering_cdna_overlap
        if args.min_clustering_cds_overlap is None:
            args.json_conf["pick"]["clustering"]["min_cds_overlap"] = args.min_clustering_cdna_overlap

    if args.pad_max_splices is not None:
        args.json_conf["pick"]["alternative_splicing"]["ts_max_splices"] = True

    if args.pad_max_distance is not None:
        args.json_conf["pick"]["alternative_splicing"]["ts_distance"] = True

    if args.intron_range is not None:
        args.json_conf["pick"]["run_options"]["intron_range"] = tuple(sorted(args.intron_range))

    if args.max_intron_length is not None:
        args.json_conf["prepare"]["max_intron_length"] = args.max_intron_length

    if args.cds_only is True:
        args.json_conf["pick"]["clustering"]["cds_only"] = True

    if args.as_cds_only is True:
        args.json_conf["pick"]["alternative_splicing"]["cds_only"] = True

    for key in ["loci_out", "gff", "monoloci_out", "subloci_out", "log"]:
        if getattr(args, key):
            if key == "gff":
                args.json_conf["pick"]["files"]["input"] = getattr(
                    args,
                    key,
                    args.json_conf["pick"]["files"]["input"])
            else:
                val = getattr(args, key, args.json_conf["pick"]["files"][key])
                if key in ("loci_out", "monoloci_out", "subloci_out"):
                    if val.split(".")[-1] not in ("gff3", "gff"):
                        val = "{0}.gff3".format(val)

                args.json_conf["pick"]["files"][key] = val

    if args.shm is True:
        args.json_conf["pick"]["run_options"]["shm"] = True

    if args.only_reference_update is True:
        args.json_conf["pick"]["run_options"]["only_reference_update"] = True
        args.json_conf["pick"]["run_options"]["reference_update"] = True

    if args.reference_update is True:
        args.json_conf["pick"]["run_options"]["reference_update"] = True

    if args.check_references is True:
        args.json_conf["pick"]["run_options"]["check_references"] = True

    if getattr(args, "fasta"):
        args.fasta.close()
        args.json_conf["reference"]["genome"] = args.fasta.name

    if args.scoring_file is not None:
        if not os.path.exists(args.scoring_file) and os.path.isfile(args.scoring_file):
            raise ValueError("Invalid/inexistent scoring file: {}".format(args.scoring_file))
        args.json_conf["pick"]["scoring_file"] = args.scoring_file

    if (args.json_conf["pick"]["alternative_splicing"]["pad"] and
            not os.path.exists(args.json_conf["reference"]["genome"])):
        logger.critical("Transcript padding cannot function unless the genome file is specified. \
        Please either provide a valid genome file or disable the padding.")
        sys.exit(1)

    if args.keep_disrupted_cds is True:
        args.json_conf["pick"]["alternative_splicing"]["keep_cds_disrupted_by_ri"] = True

    if args.exclude_retained_introns is True:
        args.json_conf["pick"]["alternative_splicing"]["keep_retained_introns"] = False

    if args.codon_table is not None:
        try:
            args.codon_table = int(args.codon_table)
        except ValueError:
            pass
        args.json_conf["serialise"]["codon_table"] = args.codon_table
    else:
        assert "codon_table" in args.json_conf["serialise"]

    from ..configuration.configurator import check_json
    args.json_conf = check_json(args.json_conf, logger=logger)
    return args


def pick(args):

    """
    This function launches the pick step, using the data derived from the Namespace.
    :param args: argparse Namespace with the configuration for the run.

    """

    from ..configuration.configurator import to_json

    logger = create_default_logger("pick_init")

    args.json_conf.close()
    args.json_conf = to_json(args.json_conf.name, logger=logger)

    try:
        args = check_log_settings(args)
    except Exception as exc:
        logger.error(exc)
        raise exc

    try:
        args = check_run_options(args, logger=logger)
    except Exception as exc:
        logger.error(exc)
        raise exc

    if args.regions is not None:
        regions = dict()
        if os.path.exists(args.regions):
            with open(args.regions) as f_regions:
                for line in f_regions:
                    chrom, start, end = to_region(line)
                    if chrom not in regions:
                        regions[chrom] = IntervalTree()
                    regions[chrom].add_interval(Interval(start, end))
        else:
            chrom, start, end = to_region(args.regions)
            regions[chrom] = IntervalTree.from_intervals([Interval(start, end)])
    else:
        regions = None

    from ..picking import Picker
    creator = Picker(args.json_conf, commandline=" ".join(sys.argv), regions=regions)
    creator()
    sys.exit(0)


def pick_parser():
    """
    Parser for the picking step.
    """
    parser = argparse.ArgumentParser("Launcher of the Mikado pipeline.",
                                     formatter_class=argparse.ArgumentDefaultsHelpFormatter)
    parser.add_argument("--fasta", type=argparse.FileType(),
                        help="Genome FASTA file. Required for transcript padding.")
    parser.add_argument("--start-method", dest="start_method",
                        choices=["fork", "spawn", "forkserver"],
                        default=None, help="Multiprocessing start method.")
    parser.add_argument("--shm", default=False, action="store_true",
                        help="Flag. If switched, Mikado pick will copy the database to RAM (ie SHM) for faster access \
during the run.")
    parser.add_argument("-p", "--procs", type=int, default=None,
                        help="""Number of processors to use. \
Default: look in the configuration file (1 if undefined)""")
    parser.add_argument("--json-conf", dest="json_conf",
                        type=argparse.FileType("r"), required=True,
                        help="JSON/YAML configuration file for Mikado.")
    parser.add_argument("--scoring-file", dest="scoring_file",
                        type=str, default=None,
                        required=False,
                        help="Optional scoring file for the run. It will override the value set in the configuration.")
    parser.add_argument("-i", "--intron-range",
                        dest="intron_range", type=int, nargs=2,
                        default=None,
                        help="""Range into which intron lengths should fall, as a couple of integers. \
Transcripts with intron lengths outside of this range will be penalised. Default: (60, 900)""")
    padding = parser.add_mutually_exclusive_group()
    padding.add_argument("--no-pad", dest="pad", default=None, action="store_false", help="Disable transcript padding.")
    padding.add_argument("--pad", default=None,
                         action="store_true",
                         help="Whether to pad transcripts in loci.")
    padding.add_argument("--codon-table", dest="codon_table", default=None,
                         help="""Codon table to use. Default: 0 (ie Standard, NCBI #1, but only ATG is considered \
        a valid start codon.""")
    parser.add_argument("--pad-max-splices", default=None, dest="pad_max_splices",
                        type=int, help="Maximum splice sites that can be crossed during transcript padding.")
    parser.add_argument("--pad-max-distance", default=None, dest="pad_max_distance",
                        type=int, help="Maximum amount of bps that transcripts can be padded with (per side).")
    parser.add_argument("-r", "--regions",
                        help="""Either a single region on the CLI or a file listing a series of target regions.
Mikado pick will only consider regions included in this string/file.
Regions should be provided in a WebApollo-like format: <chrom>:<start>..<end>""")
    output = parser.add_argument_group("Options related to the output files.")
    output.add_argument("--subloci-out", type=str, default=None, dest="subloci_out")
    output.add_argument("--monoloci-out", type=str, default=None, dest="monoloci_out")
    output.add_argument("--loci-out", type=str, default=None, dest="loci_out",
                        help="""This output file is mandatory.
                        If it is not specified in the configuration file,
                        it must be provided here.""")
    output.add_argument("--prefix", type=str, default=None,
                        help="Prefix for the genes. Default: Mikado")
    output.add_argument('--source', type=str, default=None,
                        help='Source field to use for the output files.')

    parser.add_argument("--no_cds", action="store_true", default=False,
                        help="""Flag. If set, not CDS information will be printed out in the GFF output files.""")

    parser.add_argument("--flank", default=None, type=int,
                        help="""Flanking distance (in bps) to group non-overlapping transcripts into a single \
superlocus. Default: determined by the configuration file.""")
    parser.add_argument("--max-intron-length", default=None, type=int,
                        help="""Maximum intron length for a transcript. Default: inferred from the configuration \
file (default value there is 1,000,000 bps).""")
    parser.add_argument('--no-purge', action='store_true', default=False,
                        help='''Flag. If set, the pipeline will NOT suppress any loci \
whose transcripts do not pass the requirements set in the JSON file.''')
    parser.add_argument("--cds-only", dest="cds_only",
                        default=None, action="store_true",
                        help=""""Flag. If set, Mikado will only look for overlap in the coding features \
when clustering transcripts (unless one transcript is non-coding, in which case  the whole transcript will \
be considered). Please note that Mikado will only consider the **best** ORF for this. \
Default: False, Mikado will consider transcripts in their entirety.""")
<<<<<<< HEAD
    parser.add_argument("--reference-update", dest="reference_update", default=None,
                         action="store_true",
                         help="""Flag. If switched on, Mikado will prioritise transcripts marked as reference and will \
    consider any other transcipt within loci only in reference to these reference transcripts. Novel loci will still be reported.""")
=======
    parser.add_argument("--as-cds-only", dest="as_cds_only", default=None, action="store_true",
                        help="""Flag. If set, Mikado will only consider the CDS to determine whether a transcript
                        is a valid alternative splicing event in a locus.""")
>>>>>>> 620e1ac1
    parser.add_argument("--only-reference-update", dest="only_reference_update", default=None,
                        action="store_true",
                        help="""Flag. If switched on, Mikado will only keep loci where at least one of the transcripts \
is marked as "reference". CAUTION: new and experimental. If no transcript has been marked as reference, \
the output will be completely empty!""")
    parser.add_argument("-eri", "--exclude-retained-introns", default=None, action="store_true",
                        help="""Exclude all retained intron alternative splicing events from the final output. \
Default: False. Retained intron events that do not dirsupt the CDS are kept by Mikado in the final output.""")
    parser.add_argument("-kdc", "--keep-disrupted-cds", default=None, action="store_true",
                        help="""Keep in the final output transcripts whose CDS is most probably disrupted by a \
retained intron event. Default: False. Mikado will try to detect these instances and exclude them from the \
final output.""")
    parser.add_argument("-mco", "--min-clustering-cdna-overlap", default=None, type=percentage,
                         help="Minimum cDNA overlap between two transcripts for them to be considered part of the same \
locus during the late picking stages. \
NOTE: if --min-cds-overlap is not specified, it will be set to this value! \
Default: 20%%.")
    parser.add_argument("-mcso", "--min-clustering-cds-overlap", default=None, type=percentage,
                         help="Minimum CDS overlap between two transcripts for them to be considered part of the same \
locus during the late picking stages. \
NOTE: if not specified, and --min-cdna-overlap is specified on the command line, min-cds-overlap will be set to this value! \
Default: 20%%.")
    parser.add_argument("--check-references", dest="check_references", default=None,
                        action="store_true",
                        help="""Flag. If switched on, Mikado will also check reference models against the general
transcript requirements, and will also consider them as potential fragments. This is useful in the context of e.g.
updating an *ab-initio* results with data from RNASeq, protein alignments, etc. 
""")
    parser.add_argument("-db", "--sqlite-db", dest="sqlite_db",
                        default=None, type=str,
                        help="Location of an SQLite database to overwrite what is specified \
in the configuration file.")
    parser.add_argument("-od", "--output-dir", dest="output_dir",
                        type=str, default=None,
                        help="Output directory. Default: current working directory")
    parser.add_argument("--single", action="store_true", default=False,
                        help="""Flag. If set, Creator will be launched with a single process, without involving the
multithreading apparatus. Useful for debugging purposes only.""")
    log_options = parser.add_argument_group("Log options")
    log_options.add_argument("-l", "--log", default=None,
                             help="""File to write the log to.
                             Default: decided by the configuration file.""")
    verbosity = log_options.add_mutually_exclusive_group()
    verbosity.add_argument("-v", "--verbose", action="store_true",
                           default=False, help="Flag. If set, the debug mode will be activated.")
    verbosity.add_argument("-nv", "--noverbose", action="store_true",
                           default=False, help="Flag. If set, the log will report only errors and critical events.")
    log_options.add_argument("-lv", "--log-level", dest="log_level",
                             choices=["DEBUG", "INFO", "WARNING", "ERROR", "CRITICAL"], default=None,
                             help="Logging level. Default: retrieved by the configuration file.")
    # parser.formatter_class = argparse.RawTextHelpFormatter
    parser.add_argument("--mode", default=None,
                        choices=["nosplit", "stringent", "lenient", "permissive", "split"],
                        help="""Mode in which Mikado will treat transcripts with multiple ORFs.
                        - nosplit: keep the transcripts whole.
                        - stringent: split multi-orf transcripts if two consecutive ORFs have both BLAST hits
                        and none of those hits is against the same target.
                        - lenient: split multi-orf transcripts as in stringent, and additionally, also when
                         either of the ORFs lacks a BLAST hit (but not both).
                        - permissive: like lenient, but also split when both ORFs lack BLAST hits
                        - split: split multi-orf transcripts regardless of what BLAST data is available.""")
    parser.add_argument("--seed", type=int, default=None,
                        help="Random seed number.")
    # parser.formatter_class = argparse.HelpFormatter
    parser.add_argument("gff", nargs="?", default=None)
    parser.set_defaults(func=pick)
    return parser<|MERGE_RESOLUTION|>--- conflicted
+++ resolved
@@ -329,21 +329,17 @@
 when clustering transcripts (unless one transcript is non-coding, in which case  the whole transcript will \
 be considered). Please note that Mikado will only consider the **best** ORF for this. \
 Default: False, Mikado will consider transcripts in their entirety.""")
-<<<<<<< HEAD
+    parser.add_argument("--as-cds-only", dest="as_cds_only", default=None, action="store_true",
+                        help="""Flag. If set, Mikado will only consider the CDS to determine whether a transcript
+                        is a valid alternative splicing event in a locus.""")
     parser.add_argument("--reference-update", dest="reference_update", default=None,
                          action="store_true",
                          help="""Flag. If switched on, Mikado will prioritise transcripts marked as reference and will \
     consider any other transcipt within loci only in reference to these reference transcripts. Novel loci will still be reported.""")
-=======
-    parser.add_argument("--as-cds-only", dest="as_cds_only", default=None, action="store_true",
-                        help="""Flag. If set, Mikado will only consider the CDS to determine whether a transcript
-                        is a valid alternative splicing event in a locus.""")
->>>>>>> 620e1ac1
     parser.add_argument("--only-reference-update", dest="only_reference_update", default=None,
                         action="store_true",
                         help="""Flag. If switched on, Mikado will only keep loci where at least one of the transcripts \
-is marked as "reference". CAUTION: new and experimental. If no transcript has been marked as reference, \
-the output will be completely empty!""")
+is marked as "reference". CAUTION: if no transcript has been marked as reference, the output will be completely empty!""")
     parser.add_argument("-eri", "--exclude-retained-introns", default=None, action="store_true",
                         help="""Exclude all retained intron alternative splicing events from the final output. \
 Default: False. Retained intron events that do not dirsupt the CDS are kept by Mikado in the final output.""")
