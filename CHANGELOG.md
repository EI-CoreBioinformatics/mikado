# Version 2.0

<<<<<<< HEAD
This is the second major release of Mikado. It contains **backwards-incompatible changes** to the data structures used in the program;
as such, all users are **warmly invited to update the program as soon as possible**. Due to these changes, old runs might need to be redone
(e.g. for Mikado serialise).

This release has been greatly focused on making Mikado capable of integrating not just transcript assemblies but rather a mixture of transcripts assemblies
and _ab initio_ gene annotations. We also made possible to flag certain sets of transcripts for Mikado as of *reference quality*, and improved the possibility
of passing external metrics (e.g. expression values) to Mikado. In practice, these changes **make Mikado a robust program to integrate gene annotations from multiple
into a coherent, final gene annotation**. Mikado had already been used in this capacity
[for the annotation of _T. aestivum_](https://science.sciencemag.org/content/361/6403/eaar7191); the changes in this version build upon that early work.

Following these changes, we plan to use Mikado in this capacity in a fully automated gene annotation pipeline. Please also note that, due to our work
on this new product, **we are planning to retire Daijin in the near future and its development is now discontinued**.

Aside from numerous bug fixes, this release brings the following highlights:

- Many parts of `mikado`, especially in `serialise` and `pick`, have been rewritten to be much more performant. Specifically:
  - `mikado pick` underwent a strict code revision to remove quadratic (or worse) bottlenecks. This now allows `mikado pick` to run on much denser, larger inputs without prohibitive computational resources or times.
  - `mikado serialise` now is fully parallelised both for ORF and BLAST loading.
  - both steps now use temporary SQLite3 databases for fast inter-process data exchange.
- Mikado will now function correctly with soft-masked genomes.
- Mikado pick now will **backtrack** during the picking stage. This prevents loci from being missed due to chaining in the early stages of the algorithm.
- Mikado is now capable of padding transcripts in a locus so that they will share the same 5' and 3', if appropriate.
  This leads to more coherent gene models, and can lead to recover gene models that are present only in fragmentary form,
  by piggybacking on other, more complete models. This padding behaviour is now **default** in Mikado.
- The Mikado database (for Mikado serialise) and the GF index (used by Mikado compare) have been overhauled and are **not** back compatible.
- Mikado compare is now fully multi-processed.
- Mikado compare now **can consider fuzzy matching for the introns**.
  This helps in e.g. evaluating the results from noisy long reads, such as those from NanoPore. Briefly, when activated,
  Mikado compare will consider an intron match to a reference intron any match which is within the specified amount of bases. A similar fuzzy logic will apply to intron chains.
- Mikado can now load arbitrary numerical or boolean  external metrics for all transcripts. They are not limited any longer to floats between 0 and 1.
- Alternative transcript events will now have to have the same coding frame, in coding loci.
- Mikado now provides only two scoring files ("*plant.yaml*" and "*mammalian.yaml*").
  "*Plant.yaml*" should function also for insect or fungal species, but we have not tested it extensively.
  Old scoring files can be found under "HISTORIC".
- Mikado now can specify a **random seed generator** as a 32bit integer. This allows to produce fully reproducible runs.
- Mikado will now exit without hanging in case of a crash during a multi-processed run.

With this release, we are also officially dropping support for Python 3.4. Python 3.5 will not be automatically tested for, as many Conda dependencies are not up-to-date, complicating the TRAVIS setup.

Contributors to this release:

- Gemy George Kaithakottil (@gemygk)
- Christian Schudoma (@cschu)
- David Swarbreck (@swarbred)

Acknowledgements for contributing by bug reports and suggestions:

- Tom Mathers (@tommathers)
- @AsclepiusDoc
- Justin S (@codeandkey)
- @zebrafish-507
- Dr Robert King (@rob123king)
- @mndavies286
- Ole Tørresen (@Thieron)
- Ferdinand Marlétaz (@fmarletaz)
- Luohao Xu (@lurebgi)
- Sagnik Banerjee (@sagnikbanerjee15)
- Lawrence Percival Alwyn (for the suggestion on random seeds)

Detailed list of bugfixes and improvements:

#### General

- Many internal algorithms of `mikado pick` have been rewritten to avoid quadratic bottlenecks. This allows Mikado to analyse datasets that are much denser or richer, without the processing time getting out of hand.
- `mikado pick` is now much more efficient in using multiple processors.
- Mikado has now been tested to be compatible with Python 3.7.
- Mikado can now specify a static random seed, ensuring full reproducibility of the runs ([#183](https://github.com/EI-CoreBioinformatics/mikado/issues/183))
- Mikado will now correctly terminate all child processes in the event of a crash, and exit without hanging ([#205](https://github.com/EI-CoreBioinformatics/mikado/issues/205))
- Mikado now always uses PySam, instead of PyFaidx, to fetch chromosomal regions (e.g. during prepare and pick).
  This speeds up and lightens the program, as well as making tests more manageable.
=======
**IMPORTANT**: this release fixes a bug ([#139](https://github.com/EI-CoreBioinformatics/mikado/issues/139)) whereupon cDNAs completely or partially in letters different from ATGCNn (eg. **lowercase**, ie ***soft-masked*** nucleotides) would not have been reversed-complemented correctly. Therefore, any run on soft-masked genomes with prior releases ***would be invalid***.

Users are ***very strongly recommended*** to update Mikado as soon as possible.

**IMPORTANT**: this release **changes the format of the mikado database**. As such, old mikado databases **have to be regenerated with Mikado serialise** in order for the run not to fail.

**IMPORTANT**: this release has completely overhauled the scoring files. We now provide only two ("plant.yaml" and "mammalian.yaml"). "Plant.yaml" should function also for insect or fungal species, but we have not tested it extensively. Old scoring files can be found under "HISTORIC".

**IMPORTANT**: this release fixes a bug introduced in 1.2 which caused Mikado not to perform the chimera splitting during pick. The behaviour is now properly tested to avoid regressions.

Two of the major highlits of this release are:
  - the completion of the "padding" functionality. Briefly, if instructed to do so, now Mikado will be able to uniform the ends of transcripts within a single locus (similar to what was done for the last _Arabidopsis thaliana_ annotation release). The behaviour is controlled by the "pad" boolean switch, and by the "ts_max_splices" and "ts_distance" parameters under "pick". Please note that now "ts_distance" refers to the **transcriptomic** distance, ie, long introns are not considered for this purpose.
  - general improvements in speed and multiprocessing, as well as flexibility, for the Mikado compare utility.

With this release, we are also officially dropping support for Python 3.4. Python 3.5 will not be automatically tested for, as many Conda dependencies are not up-to-date, complicating the TRAVIS setup.

Bugfixes and improvements:

- Many internal algorithms of `mikado pick` have been rewritten to avoid quadratic bottlenecks. This allows Mikado to analyse datasets that are much denser or richer, without the processing time getting out of hand.
- `mikado pick` is now much more efficient in using multiple processors.
- Mikado has now been tested to be compatible with Python 3.7. Please note that if you are using Python 3.7, at the time of release, datrie [has to be installed manually](https://github.com/pytries/datrie/issues/52) **before** installing Snakemake.
- Mikado now always uses PySam, instead of PyFaidx, to fetch chromosomal regions (e.g. during prepare and pick). This speeds up and lightens the program, as well as making tests more manageable.
- Fixed a bug which caused some loci to crash at the last part of the picking stage
>>>>>>> 21866a04
- Made logging more sensible and informative for all three steps of the pipeline (prepare, serialise, pick)
- Mikado now supports the BED12+1 format (ie a BED12 format with GFF-like attributes on the 13th field)
- Now Mikado can use alternative translation tables among those provided by [NCBI  through BioPython](ftp://ftp.ncbi.nih.gov/entrez/misc/data/gc.prt). The default is "0", ie the Standard table
  but with only the canonical "ATG" being accepted as valid start codon. ([#34](https://github.com/EI-CoreBioinformatics/mikado/issues/34)).
  Please note that this is still a **global** value, it is not yet possible to specify a subset of chromosomes functioning with a different table.
- Now Mikado correctly considers the phase (instead of the incorrect frame) for GTFs. This makes it
  compatible with EnsEMBL and [GenomeTools](http://genometools.org/) or [GffRead](https://github.com/gpertea/gffread), among others ([#135](https://github.com/EI-CoreBioinformatics/mikado/issues/135))
- Mikado was not dealing correctly with soft-masked genomes ([#139](https://github.com/EI-CoreBioinformatics/mikado/issues/139))
- Increased coverage of the unit tests to approximately 83% ([#137](https://github.com/EI-CoreBioinformatics/mikado/issues/137))
- Created proper Docker and Singularity recipes for Mikado ([#149](https://github.com/EI-CoreBioinformatics/mikado/issues/149), [#164](https://github.com/EI-CoreBioinformatics/mikado/issues/164))
- Fixed an incorrect algorithm for merging overlapping intervals ([#150](https://github.com/EI-CoreBioinformatics/mikado/issues/150))
- Improved Mikado performance by removing the default overloading of `__getattribute__` in the *Transcript* class ([#153](https://github.com/EI-CoreBioinformatics/mikado/issues/153), [#154](https://github.com/EI-CoreBioinformatics/mikado/issues/154))
- The configuration file has been overhauled for simplicity's sake ([#158](https://github.com/EI-CoreBioinformatics/mikado/issues/158))
- Dropped the by-now obsolete "nosetests" suite for testing, moving to the modern and maintained "pytest".
- Now Mikado will be forced to run in single-threaded mode if the user is asking for debugging-level logs.
  This is to prevent a [re-entrancy race condition that causes deadlocks](https://codewithoutrules.com/2017/08/16/concurrency-python/).
- During configure and prepare, Mikado can now flag some transcripts as coming from a "reference".
  Transcripts flagged like this **will never be modified nor dropped during a mikado prepare run**, unless generic or
  critical errors are registered. Moreover, if source scores are provided, Mikado will preferentially keep one identical
  transcript from those that have the highest *a priori* score. This will allow to e.g. prioritise PacBio or reference
  assemblies during prepare ([#141](https://github.com/EI-CoreBioinformatics/mikado/issues/141)).
  - Please note that this change **does not affect the final picking**, but rather is just a mechanism for allowing Mikado to accept pass-through data.
  - If you desire to prioritise reference transcripts, please directly assign a source score higher than 0 to these sets.
<<<<<<< HEAD
  - Alternatively, use the `--only-update-reference` flag for having Mikado only try to add ASEs to known loci (see under *Mikado pick*)
- Mikado runs should now be fully reproducible, by specifying a seed. One will be generated automatically by Mikado
  when launching the configuration, so that repeated runs using the same configuration file will be deterministically identical.
- [#136](https://github.com/EI-CoreBioinformatics/mikado/issues/136): documentation has been updated to reflect the changes in the latest releases.

#### Mikado prepare
- Mikado will now always strip the CDS when a transcript is reversed ([#126](https://github.com/EI-CoreBioinformatics/mikado/issues/126)).
- Mikado prepare now will *not* consider redundant transcripts that have the same cDNA but *different* CDS
  ([#127](https://github.com/EI-CoreBioinformatics/mikado/issues/127)).
- Mikado prepare will now ascertain whether a CDS has a valid start and/or stop codon ([#132](https://github.com/EI-CoreBioinformatics/mikado/issues/132)) and will retain the original phase values ([#133](https://github.com/EI-CoreBioinformatics/mikado/issues/133)).
- Mikado prepare now will preferentially keep "reference" transcripts and transcripts with a higher source score, in this order.
  Reference transcripts will be never discarded for failing a requirements check ([#141](https://github.com/EI-CoreBioinformatics/mikado/issues/141)).
- Mikado prepare was not considering correctly GTFs without a `transcript` line feature ([#196](https://github.com/EI-CoreBioinformatics/mikado/issues/196)).
- Mikado prepare now can accept models that lack any exon features but still have valid CDS/UTR features - this is necessary for some protein prediction tools.

#### Mikado serialise
- Use of temporary SQLite databases for inter-process communication in Mikado serialise, with consequent speedup ([#97](https://github.com/EI-CoreBioinformatics/mikado/issues/97))
- Fixed bugs related to Prodigal ORFs on the negative strand ([#181](https://github.com/EI-CoreBioinformatics/mikado/issues/181))
- Now BLAST HSPs will have stored as well whether there is an in-frame stop codon.

#### Mikado pick

- For the external scores, Mikado can now accept any type of numerical or boolean value. Mikado will understand at
  serialisation time whether a particular score can be used raw (ie its values are strictly comprised between 0 and 1)
  or whether it has to be forcibly scaled.
  - This allows Mikado to use e.g. transcript expression as a valid metric.
- Mikado is now capable of correctly padding the transcripts so to uniform their ends in a single locus. This will
  also have the effect of trying to enlarge the ORF of a transcript if it is truncated to begin with. Please note that
  padded transcripts will add terminal *exons* rather than just extending their terminal ends. This should prevent the
  creation of faux retained introns. Moreover, now the padding procedure will explicitly find and discard transcripts
  that would become invalid after padding (e.g. because they end up with a far too long UTR, or retained introns).
  If some of the invalid transcripts had been used as template for the expansion, Mikado will remove the offending
  transcripts and restart the procedure ([#129](https://github.com/EI-CoreBioinformatics/mikado/issues/129),
  [#142](https://github.com/EI-CoreBioinformatics/mikado/issues/142)). Moreover:
  - Mikado will remove fully redundant (ie 100% identical transcripts) after padding ([#208](https://github.com/EI-CoreBioinformatics/mikado/issues/208))
  - As a consequence of this change, Transcript objects have been modified to expose the following methods related to the internal interval tree:
=======
- [#129](https://github.com/EI-CoreBioinformatics/mikado/issues/129): Mikado is now capable of correctly padding the transcripts so to uniform their ends in a single locus. This will also have the effect of trying to enlarge the ORF of a transcript if it is truncated to begin with.
  - [#208](https://github.com/EI-CoreBioinformatics/mikado/issues/208): when performing the padding, `mikado` will remove any transcript that happen to be identical after being enlarged. This will prevent redundancy, and ensure that the `max_isoforms` parameter is meaningful.
- [#142](https://github.com/EI-CoreBioinformatics/mikado/issues/142): padded transcripts will add terminal *exons* rather than just extending their terminal ends. This should prevent the creation of faux retained introns. Moreover, now the padding procedure will explicitly find and discard transcripts that would become invalid after padding (e.g. because they end up with a far too long UTR, or retained introns). If some of the invalid transcripts had been used as template for the expansion, Mikado will remove the offending transcripts and restart the procedure.
  - As a consequence of fixing [#142](https://github.com/EI-CoreBioinformatics/mikado/issues/142), Transcript objects have been modified to expose the following methods related to the internal interval tree:
>>>>>>> 21866a04
    - find/search (to find intersecting exonic or intronic intervals)
    - find_upstream (to find all intervals upstream of the requested one in the transcript)
    - find_downstream (to find all intervals downstream of the requested one in the transcript)
    - Moreover, transcript objects now do not have any more the unused "cds_introntree" property. Combined CDS and CDS introns are now present in the "cds_tree" object.
  - Again as a consequence, now Locus objects have a new private method - _swap_transcript - that allows two Transcript
    objects with the same ID to be exchanged within the locus. This is essential to allow the Locus to recalculate most
    scores and metrics (e.g. all the exons or introns in the locus).
- Fixed a bug which caused some loci to crash at the last part of the picking stage.
- After picking, loci will be either coding or non-coding - no admixture.
- Solved a bug which led Mikado to recalculate the phases for each model during picking, potentially creating mistakes
  for models truncated at the 5' end ([#138](https://github.com/EI-CoreBioinformatics/mikado/issues/138)).
- Transcript padding has been overhauled and bugfixes related to it fixed ([#124](https://github.com/EI-CoreBioinformatics/mikado/issues/124),
  [#142](https://github.com/EI-CoreBioinformatics/mikado/issues/142)).
- During scoring, it is now possible to specify conditions **related to a different metric** as a filtering option; moreover,
  Mikado now will ignore for the purposes of scoring transcripts that have not passed the minimum filter.
  See [#130](https://github.com/EI-CoreBioinformatics/mikado/issues/130) and documentation for details.
- Mikado pick now will backtrack if it realises that some loci have been lost due to chaining.
  Previously, Mikado could have missed loci if they were lost between the sublocus and monosublocus stages.
  Now Mikado implements a basic backtracking recursive algorithm that should ensure no locus is missed.
  This check happens during the last stage of the picking. ([#131](https://github.com/EI-CoreBioinformatics/mikado/issues/131))
- Now all coding transcripts of a Mikado pick locus will share the same frame. Moreover,
  **Mikado will now calculate the CDS overlap percentage based on the primary transcript CDS length**, not the minimum
  CDS length between primary and candidate. Please note that the change **regarding the frame** also affects the monosublocus stage.
  Mikado still considers only the primary ORFs for the overlap. ([#134](https://github.com/EI-CoreBioinformatics/mikado/issues/134))
- Mikado pick was forgetting the original phases of transcripts, when not loading them from a database ([#138](https://github.com/EI-CoreBioinformatics/mikado/issues/138)).
- Mikado pick will never discard a reference transcript for failing the requirements check. Moreover,
  **it is now possible to instruct Mikado to only update a reference** rather than trying to come up with an annotation on its own.
  When so instructed, Mikado pick will ignore any locus without a reference transcript, consider those as pass-through, and try to add
  new transcripts that are compatible with the known loci ([#148](https://github.com/EI-CoreBioinformatics/mikado/issues/148)).
- Mikado now contains only two scoring files, *plants.yaml* and *mammals.yaml* ([#155](https://github.com/EI-CoreBioinformatics/mikado/issues/155)).
- Mikado pick now uses the [WAL](https://www.sqlite.org/wal.html) method for faster dispatching of data and to avoid crashes
  ([#205](https://github.com/EI-CoreBioinformatics/mikado/issues/205)).
- Corrected a long-standing bug that made Mikado lose track of some fragments during the fragment removal phase.
  Somewhat confusingly, Mikado printed those loci into the output, but reported in the log file that there was a
  "missing locus". Now Mikado is able to correctly keeping track of them and removing them.
- Corrected issues that caused a crash due to the data exchange databases being locked ([#205](https://github.com/EI-CoreBioinformatics/mikado/issues/205)) 

#### Mikado compare

- Mikado compare now reports statistics related to **non-redundant introns and intron chains**. This provides a better picture of the prediction in some instances, eg. when analysing IsoSeq/ONT runs.
- Always in Mikado compare, possibility of considering "fuzzy matches" for the introns. This means that two transcripts might be considered as a "match" even if their introns
  are slightly staggered. This helps e.g. when assessing imperfect data such as Nanopore, where the experimenter usually knows that the per-base precision is quite low.
- Switched to the lighter [msgpack](https://github.com/msgpack/msgpack-python) from ujson, with increase in performance, for the Mikado index ([#168](https://github.com/EI-CoreBioinformatics/mikado/issues/168))
- Mikado compare has been greatly improved ([#166](https://github.com/EI-CoreBioinformatics/mikado/issues/166)), with the addition of:
	- proper multiprocessing
	- faster startup times
<<<<<<< HEAD
<<<<<<< HEAD

#### Other

- The `add_transcript_feature.py` script has been improved. It now automatically splits chimeric transcripts
  and corrects mistakes related the intron size, mostly to deal with Nanopore reads ([#123](https://github.com/EI-CoreBioinformatics/mikado/issues/123))
- Fixed some parsing errors for GTFs created by converting from BAM files ([#157](https://github.com/EI-CoreBioinformatics/mikado/issues/157))
- Mikado util convert now functions with BAM files ([#197](https://github.com/EI-CoreBioinformatics/mikado/issues/197))
- Mikado `util grep -v` functions also for GTFs ([#203](https://github.com/EI-CoreBioinformatics/mikado/issues/203))
- [#209](https://github.com/EI-CoreBioinformatics/mikado/issues/209): now `daijin` supports conda environments. Moreover, we test the assemble part properly to ensure its correct functioning.
=======
	- possibility of considering "fuzzy matches" for the introns. This means that two transcripts might be considered as a "match" even if their introns are slightly staggered. This helps e.g. when assessing imperfect data such as Nanopore, where the experimenter usually knows that the per-base precision is quite low.
	- the index has been modified, so that now gene objects are stored as [msgpack](https://github.com/msgpack/msgpack-python) json dumps rather than pure strings. This should make the indices smaller and faster to load.
 - [#209](https://github.com/EI-CoreBioinformatics/mikado/issues/209): now `daijin` supports conda environments. Moreover, we test the assemble part properly to ensure its correct functioning.
>>>>>>> 21866a04

# Version 1.2.4

Enhancement release. Following version 1.2.3, now Mikado can accept BED12 files as input for convert, compare and stats (see [#122](https://github.com/EI-CoreBioinformatics/mikado/issues/122)). This is becoming necessary as many long-reads alignment tools are preferentially outputting (or can be easily converted to) this format.

# Version 1.2.3

Mainly this is a bug fix release. It has a key advancement though, as now Mikado can accept BED12 files as input assemblies. This makes it compatible with Minimap2 PAF > BED12 system.

# Version 1.2.2

Minor bugfixes:
- Now Daijin should handle correctly the lack of DRMAA
- Now Dajin should treat correctly single-end short reads

# Version 1.2.1

Highlights for this version:

- The version of the algorithm for retained introns introduced in 1.1 was too stringent compared to previous versions. The code has been updated so that the new version of Mikado will produce results comparable to those of versions 1 and earlier. **ALL MIKADO USERS ARE ADVISED TO UPDATE THE SOFTWARE**.
- Daijin now supports Scallop.
- Now Mikado will print out also the alias in the final picking tables, to simplify lookup of final Mikado models with their original assembly (previously, the table for the .loci only contained the Mikado ID).
- Various changes on the BED12 internal representation. Now Mikado can also convert a genomic BED12 into a transcriptomic BED12.
- Updated the documentation, including a tutorial on how to create scoring files, and how to adapt Daijin to different user cases.
- Now finalised transcripts will always contain a dictionary containing the phases of the various CDS exons.
- Mikado prepare now will always reverse the strand for mixed-splicing events.
- Added unit-tests to keep in check the regression in calling retained introns, and for the new BED12 features.
- Minor bugfixes.


# Version 1.1 - "Prodigal"

Highlights for this release are the swithing by default to Prodigal in lieu of TransDecoder and to DIAMOND instead of NCBI BLASTX. The rationale behind the change is that the two former default programs scale poorly with the size of datasets, as neither was designed to maintain a good execution speed with potentially million sequences. Prodigal and DIAMOND fare much better with big datasets, and do speed up significantly the execution of the whole Daijin pipeline.

Changes in this release:

- Mikado is now compatible with NetworkX v. 2x.
- Mikado now accepts ORFs calculated by Prodigal, in GFF3 format, instead of only those by TransDecoder in BED format.
- Mikado compare indices now are **SQLite3 databases**, not compressed JSON files as in previous versions. This should allows for a faster loading and potentially, down the line, the chance to parallelise compare.
- By default, Daijin now uses **Prodigal and DIAMOND** instead of TransDecoder and BLAST. This should lead to massive speed-ups during the pipeline, although at the cost of slightly reduced accuracy.
- Improved the algorithm for finding retained introns, using a graph structure instead of potentially checking against every other transcript in the locus.
- Mikado configure now has a new flag, "--daijin", which instructs the program to create a Daijin-compatible configuration file, rather than a Mikado-only one.
- Fixed some bugs in Daijin regarding the handling of Long Reads.
- Fixed a bug in Daijin regarding the calculation of Trinity parameters - previously, Daijin could potentially ask Trinity for parameters for N times, where N is the number of required assemblies, lengthening the startup time.
- Solved a bug that created incompatibility with BioPython >= 1.69
- Solved some bugs that prevented Daijin from functioning correctly on a local computer
- Now Daijin by default recovers the information to load external software from an external configuration file. This allows for having a standard configuration file for external programs, without having to modify the main configuration all the time.
- Now Daijin creates and/or load a standard configuration file for the cluster, "daijin_hpc.yaml".

# Version 1.0.1

BugFix release.

- Fixed a bug which caused Mikado to go out of memory with very dense loci, when calculating the AS events.
- Fixed a bug which caused the log not to be saved correctly during the indexing for Mikado compare.
- Fixed a bug which caused Mikado pick to crash at the end, on rare cases.
- Data to be transmitted to picking process children is now stored in a temporary SQLITE3 database, to lessen memory usage and queue hangups.
- Fixed a bug while that caused a crash while Mikado was trying to approximate complex loci.
- Switched away from using clique-based algorithms, as they tend to be very memory intensive.

# Version 1.0

Changes in this release:

- **MAJOR**: solved a bug which caused a failure of clustering into loci in rare occasions. Through the graph clustering, now Mikado is guaranteed to group monoloci correctly.
- **MAJOR**: When looking for fragments, now Mikado will consider transcripts without a strand as being on the **opposite** strand of neighbouring transcripts. This prevents many monoexonic, non-coding fragments from being retained in the final output.
- **MAJOR**: now Mikado serialise also stores the ***frame*** information of transcripts. Hits on the opposite strand will be **ignored**. This requires to **regenerate all Mikado databases**.
- **MAJOR**: Added the final configuration files used for the article.
- Added three new metrics, "blast_target_coverage", "blast_query_coverage", "blast_identity"
- Changed the *default* repertoire of valid AS events to J, j, G, h (removed C and g).
- **Bug fix**: now Mikado will consider the cDNA/CDS overlap also for monoexonic transcripts, even when the "simple_overlap_for_monoexonic_loci" flag is set to true.
- Solved some issues with the Daijin schemas, which prevented correct referencing.
- Bug fix for finding retained introns - Mikado was not accounting for cases where an exon started within an intron and crossed multiple subsequent junctions.
- BF: Loci will never purge transcripts
- After creating the final loci, now Mikado will check for, and remove, any AS event transcript which would cross into the AS event.

# Version 1.0.0beta10

Changes in this release:

- **MAJOR**: re-written the clustering algorithm for the MonosublocusHolder stage. Now a holder will accept another monosublocus if:
    - the cDNA and CDS overlap is over a user-specified threshold
    *OR* 
    - there is some intronic overlap
    *OR*
    - one intron of either transcript is completely contained within an exon of the other.
    *OR*
    - at least one of the transcripts is monoexonic and there is some overlap of any kind. This behaviour (which was the default until this release) can be switched off through pick/clustering/simple_overlap_for_monoexonic (default true).
- **MAJOR**: changed slightly the anatomy of the configuration files. Now "pick" has two new subsections, "clustering" and "fragments".
    - Clustering: dedicated to how to cluster the transcripts in the different steps. Currently it contains the keys:
        - "flank"
        - "min_cdna_overlap" and "min_cds_overlap" (for the second clustering during the monosublocusHolder phase)
        - "cds_only": to indicate whether we should only consider the CDS for clustering after the initial merging in the Superlocus.
        - "simple_overlap_for_monoexonic": to switch on/off the old default behaviour with monoexonic transcripts
        - "purge": whether to completely exclude failed loci, previously under "run_options"
    - Fragments: dedicated to how to identify and treat putative fragments. Currently it contains the keys:
        - "remove": whether to exclude fragments, previously under "run_options"
        - "valid_class_codes": which class codes constitute a fragment match. Only class codes in the "Intronic", "Overlap" (inclusive of _) and "Fragment" categories are allowed.
        - max_distance: for non-overlapping fragments (ie p and P), maximum distance from the gene.
- Solved a long-standing bug which caused Mikado compare to consider as fusion also hits on the opposite strand only.
- Mikado compare now also provides the location of the matches in TMAP and REFMAP files.
- Introduced a new utility, "class_codes", to print out the information of the class codes. The definition of class codes is now contained in a subpackage of "scales".
- The "metrics" utility now allows for interactive querying based on category or metric name.
- The class code repertoire for putative fragments has been expanded, and made configurable through the "fragments" section.
- When printing out putative fragments, now Mikado will indicate the class code of the fragment, the match against which it was deemed a fragment of, and the distance of said fragment (if they are not overlapping). 
- Deprecated the "discard_definition" flag in Mikado serialise. Now Mikado will infer on its own whether to use the definition or the ID for serialising BLAST results.
- Now AbstractLocus implementations have a private method to check the correctness of the json_conf. As a corollary, Transcript and children have been moved to their own subpackage ("transcripts") in order to break the circular dependency Mikado.loci.Abstractlocus <- Mikado.configurator <- Mikado.loci.Transcript. *Technical note*: checking the consinstency of the configuration is an expensive operation, so it will be executed on demand rather than automatically.
- The methods to calculate scores and metrics have been moved to the AbstractLocus class, so to minimize the incidence of bugs due to code duplication and diversion.
- Made the checks for the scoring files more robust.
- Re-written the "find_retained_introns" method of AbstractLocus, to solve some bugs found during the utilisation of last beta. As a corollary, expanded the intervaltree module to allow searches for "tagged" intervals.
- Now the "monoloci_out" files contain the Monosublocus**Holder** step, not the Monosublocus step. This should help during fine-tuning. 
- Minimal requirements for alternative splicing events are now specified with a syntax analogous to that of minimal requirements, and that for not considering a locus as a putative fragment, under the tag "as_requirements".
- Fixed a bug which caused transcript requirements to be ignored if pick/clustering/purge was set to False.
- Mikado now supports also Python3.6.


# Version 1.0.0beta9 - "External scores"

Changes in this release:

- Mikado prepare, stats and compare are capable of using GFFs with "match/match_part" or "cDNA_match" features as input. This allows eg. to obtain sensible statistics for the alignments of Trinity transfrags or long reads when using GMAP inside Daijin.
- When the option "subloci_from_cds_only" is set to true (or the equivalent command line switch is invoked), AS events class codes will be calculated on the coding portion only of the transcript.
- Mikado now allows to perform unittest on the installed module, through the function "Mikado.test". This is simply a wrapper to NoseTest, through a call to the numpy tester.	
- **IMPORTANT**: in strand-specific mode, now Mikado prepare will not flip transcripts which have been misassigned to the opposite strand. Those transcripts will be kept on the original strand, and tagged.
- **IMPORTANT**: now Mikado will use all the verified introns found in a **Superlocus** to determine the fraction of verified introns per locus in each transcript. At the stage of Locus, ie creation of genes, this will revert to check only the verified introns in the locus. Also, solved a bug related to this metric.
- **IMPORTANT**: at the stage of the creation of monosubloci-holders, now Mikado groups together also transcripts **for which at least one intron is completely contained within the exon of another**. This should solve spurious cases where we called multiple loci instead of one, while probably avoiding trans-splicing.
- **IMPORTANT**: otionally now Mikado can perform the second clustering of transcripts based on simple overlap (either of the CDS or of all exonic features). The option can be invoked from the command line. 
- Two new metrics:
  - "suspicious_splicing" will allow to identify transcripts with mixed_splices, or which would have at least one canonical intron if moved to the opposite strand.
  - "only_non_canonical_splicing" will allow to identify transcripts whose splicing sites are all non-canonical.
- It is now possible to give Mikado a tab-delimited file of pre-calculated metrics (which must be numeric), during serialise. The file should have the transcript ids in the first column and have a header as first line; this header must have "TID" as first field, and no repeated fields afterwards. External metrics can be specified in the scoring configuration using the syntax "external.{name of the score}". If an inexistent metric is asked for, Mikado will assign a default value of 0 to it.
- It is now possible to use metrics with values between 0 and 1, inclusive directly as scoring, by specifying the parameter "use_raw: True". This is available only for metrics which have been tagged as being "usable raw", or with externally provided metrics. The option is valid only when looking for the maximum or minimum value for a metric, not when looking for a target. If an incorrect configuration is specified, Mikado will crash.
- Mikado prepare in "lenient" mode will keep also transcripts with a mixture of strands for the splicing junctions. Such transcripts are marked with the "suspicious_splicing" GTF attribute.
- Mikado prepare can be asked to keep all transcripts, even if they are redundant. The new behaviour (disabled by default) is switched on by the boolean parameter "prepare/keep_redundant".
- Mikado pick can consider transcripts with CDS ending within a CDS intron as truncated due to a retained intron event. This potentially allows Mikado to detect retained introns even when only CDSs are provided. The behaviour is disabled by default, and can be switched on using the boolean configuration parameter "pick/run_options/consider_truncated_for_retained".
- Some bugs have been detected and solved thanks to the collaboration with Hugo Darras.
- Many tests, including system ones, have been added to the test suite. Tests have been fixed for Python3.4 as well.

# Version 1.0.0beta7.2

Mainly fixes for Daijin, in order to be able to handle different versions of Trinity, GMAP and PortCullis.

# Version 1.0.0beta7.1

BugFix release:

- Corrected a bug identified by Hugo Darras, whereby Mikado crashed when asked not to report alternative splicing events
- Mikado compare now supports compressing the outputs
- Bug fix for Mikado util stats - now it functions also when exonic features contain "derived_from" tags
- Bug fix for bam2gtf.py

# Version 1.0.0beta7 - "Storing the stacks"

Changes:

- Now we use ujson and SQLite to store out-of-memory the data loaded during the "prepare" step, massively reducing the memory needed for this step.
- TransDecoder is now optional in the Daijin pipeline
- Mikado can be instructed to pad transcripts at their ends, to make all transcripts at a locus compatible in terms of their ends (eventually extended the CDS, if possible). The protocol was inspired by the AtRTD2 release: http://biorxiv.org/content/early/2016/05/06/051938

# Version 1.0.0beta6

Beta 6, Hopefully final release for the article. Highlights:

- Compatibility with DIAMOND
- Essential bugfix for handling correctly verified introns
- Updated scoring files

# Version 1.0.0beta5

First public release of Mikado.

Changelog:

- Added a flank option in Daijin
- Documentation ready, inclusive of a tutorial for Daijin itself
- Bug fixes, especially to Daijin

# Version 1.0.0beta4

Changelog:

- Daijin now has a proper schema and a proper configure command. Still to implement: schema check on starting Daijin itself
- Documentation is now more complete (see eg sections on Compare and Configuration)
- Now mo and O have been renamed to g and G respectively

# Version 1.0.0beta3

Changelog:

- Solved a bug which prevented correct loading of ORFs in monoexonic transcripts with an ORF on the negative strand
- Dagger is now daijin
- Added controls in Daijin for:
    - Minimum length of TD ORFs
    - rerun from a particular target
- Minor polishes to command line interfaces and the like.

# Version 1.0.0beta2

Changes:

- Small bug fixes for DAGGER
- Introduced a very basic configuration utility for DAGGER
- Now Mikado programs have a sensible help message, including description.

# Version 1.0.0beta1

Finally almost ready! Major changes:

- mikado is now completely integrated with DAGGER, h/t Daniel Mapleson
- Both mikado and dagger are called as "mikado" and "dagger", without any trailing ".py"
- We are now in feature freeze, with the exception of dagger.

# Version 0.24.0 "Blade sharpening"

This release is mainly focused on two aims: integration with Dagger, and the possibility of performing a good self-comparison with mikado.py compare.

Detailed changes for the release:

- scoring files are now inside a proper subfolder, and can be copied during configuration, for user modification
- the configuration process has now been widely rehauled, together with the configuration files, to make Mikado compatible with DAGGER
- Introduced a functioning deep copy method for gene objects
- Now redundant adding of exons into a transcript object will not throw an exception but will be silently ignored
- Mikado parsers now support GZIPped and BZIPped files, through python-magic
- added the possibility of specifying which subset of input assemblies are strand-specific during the preparation step
- configure and prepare now accept a tab-separated text file (format: , ) as input
- compare now can perform two types of self-analysis:
    - "internal", which outputs only a tmap file and performs a comparison all-vs-all within each multi-isoform gene locus
    - "self", in which each transcript is analysed as it would during a normal run, but removing itself from the reference.
- Now serialise can accept FASTA references, pyFaidx is used to recover the correct FAI
- pick and configure can now specify the mode of action (nosplit, split, stringent, lenient, permissive) by CL instead of having to modify the configuration file
- cleaned up the sample_data directory, plus now the configuration file is created on the spot by Snakemake (ensuring compatibility with the latest version)

# Version 0.23.2 "Stats bugfix"

Changes for this micro release:

- Bug fixes for some debug log messages
- Bug fixes for the stats utility
- added the flank option for mikado

# Version 0.23.1 "Faster stats"

Changes:

- Stats is now much faster and lighter, as objects are discarded upon analysis, not kept around for the whole run duration
- Pick now preferentially outputs only one ORF per transcript, behaviour regulated by pick/output_format/report_all_orfs
- BugFix for the detection of fragments during pick

# Version 0.23.0 "Clap-o-meter"

New features:

- Added a converter for (GTF <=> GFF3) > BED12 conversions in mikado.py util convert
- Now it is possible to provide a predefined malus/bonus to transcripts according to their sources using the following syntax in the configuration file:

        pick:
          source_score:
            source1: score1
            source2: score
            ...

It is generally *not* advised to use such an option unless the user really wants to emphasize or penalise a particular set of transcripts, eg. those coming from PacBio data.

# Version 0.22.0 "FastXML"

Transitioned the XML parser to the experimental Bio.SearchIO module, which uses internally C-level APIs and is therefore twice as fast than the canonical implementation. This required some rewriting at the class level in Mikado and a cloning of the original class to make it a proper iterative class.
Moreover, now requirements for the scoring can accept also eg boolean values.

# Version 0.21.0 "Trim galore"

Major changes for this release:

- Trim is now functioning
- ORFs from transdecoder are treated correctly - even truncated and internal ones. No more faux UTRs!
- Changes in the DB structure to accomodate the ORF information - note, this means that the databases have to be regenerated
<|MERGE_RESOLUTION|>--- conflicted
+++ resolved
@@ -1,6 +1,5 @@
 # Version 2.0
 
-<<<<<<< HEAD
 This is the second major release of Mikado. It contains **backwards-incompatible changes** to the data structures used in the program;
 as such, all users are **warmly invited to update the program as soon as possible**. Due to these changes, old runs might need to be redone
 (e.g. for Mikado serialise).
@@ -71,31 +70,6 @@
 - Mikado will now correctly terminate all child processes in the event of a crash, and exit without hanging ([#205](https://github.com/EI-CoreBioinformatics/mikado/issues/205))
 - Mikado now always uses PySam, instead of PyFaidx, to fetch chromosomal regions (e.g. during prepare and pick).
   This speeds up and lightens the program, as well as making tests more manageable.
-=======
-**IMPORTANT**: this release fixes a bug ([#139](https://github.com/EI-CoreBioinformatics/mikado/issues/139)) whereupon cDNAs completely or partially in letters different from ATGCNn (eg. **lowercase**, ie ***soft-masked*** nucleotides) would not have been reversed-complemented correctly. Therefore, any run on soft-masked genomes with prior releases ***would be invalid***.
-
-Users are ***very strongly recommended*** to update Mikado as soon as possible.
-
-**IMPORTANT**: this release **changes the format of the mikado database**. As such, old mikado databases **have to be regenerated with Mikado serialise** in order for the run not to fail.
-
-**IMPORTANT**: this release has completely overhauled the scoring files. We now provide only two ("plant.yaml" and "mammalian.yaml"). "Plant.yaml" should function also for insect or fungal species, but we have not tested it extensively. Old scoring files can be found under "HISTORIC".
-
-**IMPORTANT**: this release fixes a bug introduced in 1.2 which caused Mikado not to perform the chimera splitting during pick. The behaviour is now properly tested to avoid regressions.
-
-Two of the major highlits of this release are:
-  - the completion of the "padding" functionality. Briefly, if instructed to do so, now Mikado will be able to uniform the ends of transcripts within a single locus (similar to what was done for the last _Arabidopsis thaliana_ annotation release). The behaviour is controlled by the "pad" boolean switch, and by the "ts_max_splices" and "ts_distance" parameters under "pick". Please note that now "ts_distance" refers to the **transcriptomic** distance, ie, long introns are not considered for this purpose.
-  - general improvements in speed and multiprocessing, as well as flexibility, for the Mikado compare utility.
-
-With this release, we are also officially dropping support for Python 3.4. Python 3.5 will not be automatically tested for, as many Conda dependencies are not up-to-date, complicating the TRAVIS setup.
-
-Bugfixes and improvements:
-
-- Many internal algorithms of `mikado pick` have been rewritten to avoid quadratic bottlenecks. This allows Mikado to analyse datasets that are much denser or richer, without the processing time getting out of hand.
-- `mikado pick` is now much more efficient in using multiple processors.
-- Mikado has now been tested to be compatible with Python 3.7. Please note that if you are using Python 3.7, at the time of release, datrie [has to be installed manually](https://github.com/pytries/datrie/issues/52) **before** installing Snakemake.
-- Mikado now always uses PySam, instead of PyFaidx, to fetch chromosomal regions (e.g. during prepare and pick). This speeds up and lightens the program, as well as making tests more manageable.
-- Fixed a bug which caused some loci to crash at the last part of the picking stage
->>>>>>> 21866a04
 - Made logging more sensible and informative for all three steps of the pipeline (prepare, serialise, pick)
 - Mikado now supports the BED12+1 format (ie a BED12 format with GFF-like attributes on the 13th field)
 - Now Mikado can use alternative translation tables among those provided by [NCBI  through BioPython](ftp://ftp.ncbi.nih.gov/entrez/misc/data/gc.prt). The default is "0", ie the Standard table
@@ -119,7 +93,6 @@
   assemblies during prepare ([#141](https://github.com/EI-CoreBioinformatics/mikado/issues/141)).
   - Please note that this change **does not affect the final picking**, but rather is just a mechanism for allowing Mikado to accept pass-through data.
   - If you desire to prioritise reference transcripts, please directly assign a source score higher than 0 to these sets.
-<<<<<<< HEAD
   - Alternatively, use the `--only-update-reference` flag for having Mikado only try to add ASEs to known loci (see under *Mikado pick*)
 - Mikado runs should now be fully reproducible, by specifying a seed. One will be generated automatically by Mikado
   when launching the configuration, so that repeated runs using the same configuration file will be deterministically identical.
@@ -156,12 +129,6 @@
   [#142](https://github.com/EI-CoreBioinformatics/mikado/issues/142)). Moreover:
   - Mikado will remove fully redundant (ie 100% identical transcripts) after padding ([#208](https://github.com/EI-CoreBioinformatics/mikado/issues/208))
   - As a consequence of this change, Transcript objects have been modified to expose the following methods related to the internal interval tree:
-=======
-- [#129](https://github.com/EI-CoreBioinformatics/mikado/issues/129): Mikado is now capable of correctly padding the transcripts so to uniform their ends in a single locus. This will also have the effect of trying to enlarge the ORF of a transcript if it is truncated to begin with.
-  - [#208](https://github.com/EI-CoreBioinformatics/mikado/issues/208): when performing the padding, `mikado` will remove any transcript that happen to be identical after being enlarged. This will prevent redundancy, and ensure that the `max_isoforms` parameter is meaningful.
-- [#142](https://github.com/EI-CoreBioinformatics/mikado/issues/142): padded transcripts will add terminal *exons* rather than just extending their terminal ends. This should prevent the creation of faux retained introns. Moreover, now the padding procedure will explicitly find and discard transcripts that would become invalid after padding (e.g. because they end up with a far too long UTR, or retained introns). If some of the invalid transcripts had been used as template for the expansion, Mikado will remove the offending transcripts and restart the procedure.
-  - As a consequence of fixing [#142](https://github.com/EI-CoreBioinformatics/mikado/issues/142), Transcript objects have been modified to expose the following methods related to the internal interval tree:
->>>>>>> 21866a04
     - find/search (to find intersecting exonic or intronic intervals)
     - find_upstream (to find all intervals upstream of the requested one in the transcript)
     - find_downstream (to find all intervals downstream of the requested one in the transcript)
@@ -208,8 +175,6 @@
 - Mikado compare has been greatly improved ([#166](https://github.com/EI-CoreBioinformatics/mikado/issues/166)), with the addition of:
 	- proper multiprocessing
 	- faster startup times
-<<<<<<< HEAD
-<<<<<<< HEAD
 
 #### Other
 
@@ -219,11 +184,6 @@
 - Mikado util convert now functions with BAM files ([#197](https://github.com/EI-CoreBioinformatics/mikado/issues/197))
 - Mikado `util grep -v` functions also for GTFs ([#203](https://github.com/EI-CoreBioinformatics/mikado/issues/203))
 - [#209](https://github.com/EI-CoreBioinformatics/mikado/issues/209): now `daijin` supports conda environments. Moreover, we test the assemble part properly to ensure its correct functioning.
-=======
-	- possibility of considering "fuzzy matches" for the introns. This means that two transcripts might be considered as a "match" even if their introns are slightly staggered. This helps e.g. when assessing imperfect data such as Nanopore, where the experimenter usually knows that the per-base precision is quite low.
-	- the index has been modified, so that now gene objects are stored as [msgpack](https://github.com/msgpack/msgpack-python) json dumps rather than pure strings. This should make the indices smaller and faster to load.
- - [#209](https://github.com/EI-CoreBioinformatics/mikado/issues/209): now `daijin` supports conda environments. Moreover, we test the assemble part properly to ensure its correct functioning.
->>>>>>> 21866a04
 
 # Version 1.2.4
 
