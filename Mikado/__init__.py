#!/usr/bin/env python3
# coding: utf_8

"""
Mikado is a Python suite whose purpose is to find and resolve genic loci in a
genomic annotation. This is the library it relies onto.
"""

__title__ = "Mikado"
__author__ = 'Luca Venturini'
__license__ = 'GPL3'
__copyright__ = 'Copyright 2015-2016 Luca Venturini'
<<<<<<< HEAD
__version__ = "0.20.1"
=======
__version__ = "0.21"
>>>>>>> a2c3b286

__all__ = ["configuration",
           "exceptions",
           "loci",
           "parsers",
           "picking",
           "preparation",
           "scales",
           "serializers",
           "subprograms",
           "utilities"]

from . import configuration
from . import exceptions
from . import loci
from . import parsers
from . import picking
from . import preparation
from . import scales
from . import serializers
from . import subprograms
from . import utilities<|MERGE_RESOLUTION|>--- conflicted
+++ resolved
@@ -10,11 +10,7 @@
 __author__ = 'Luca Venturini'
 __license__ = 'GPL3'
 __copyright__ = 'Copyright 2015-2016 Luca Venturini'
-<<<<<<< HEAD
-__version__ = "0.20.1"
-=======
 __version__ = "0.21"
->>>>>>> a2c3b286
 
 __all__ = ["configuration",
            "exceptions",
