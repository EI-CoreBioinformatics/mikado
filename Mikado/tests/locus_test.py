--- conflicted
+++ resolved
@@ -25,13 +25,9 @@
 from ..parsers.bed12 import BED12
 import tempfile
 import gzip
-<<<<<<< HEAD
 # import pyfaidx
 import pysam
-=======
-import pyfaidx
 from pytest import mark
->>>>>>> 6f7b6860
 from itertools import combinations_with_replacement
 
 
