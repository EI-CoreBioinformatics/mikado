# coding: utf-8

"""
This module defines the RNA objects. It also defines Metric, a property alias.
"""

# pylint: disable=too-many-lines

import logging
import copy
import sys
import re
import inspect
import intervaltree
from ..utilities.log_utils import create_null_logger
from sqlalchemy.sql.expression import desc, asc  # SQLAlchemy imports
from sqlalchemy import and_
from sqlalchemy.ext import baked
from sqlalchemy import bindparam
from ..exceptions import ModificationError, InvalidTranscript
from ..serializers.blast_serializer import Query, Hit
from ..serializers.orf import Orf
from .clique_methods import find_communities, define_graph
from ..parsers.GTF import GtfLine
from ..parsers.GFF import GffLine
from .transcript_methods import splitting, retrieval
from .transcript_methods.printing import create_lines_cds
from .transcript_methods.printing import create_lines_no_cds, create_lines_bed
from .transcript_methods.finalizing import finalize
import functools


class Metric(property):
    """Simple aliasing of property. All transcript metrics
    should use this alias, not "property", as a decorator."""
    pass


# noinspection PyPropertyAccess
# I do not care that there are too many attributes: this IS a massive class!
# pylint: disable=too-many-instance-attributes,too-many-public-methods
class Transcript:
    """
    This class defines a transcript, down to its exon/CDS/UTR components.
    It is instantiated by a transcript GTF/GFF3 line.
    Key attributes:

    :param chrom: The chromosome of the transcript
    :type chrom: str
    :type source: str
    :param feature: mRNA if at least one CDS is defined, else use the one
    derived from input; default is "transcript"
    :type feature: str
    :param start: Start of the transcript. Checked against the exons.
    :type start: int
    :param end: End of the transcript. Checked against the exons.
    :type end: int
    :param score: The score assigned to the transcript. Modified inside Mikado.py.
    :type score: float
    :param strand: one of +,-,None
    :type strand: str
    :param id            the ID of the transcripts (or tid)
    :type id: str
    :param parent: The parent leaves of the transcript
    :type parent: list
    :param attributes: a dictionary with additional informations from the GFFline
    :type attributes: dict

    After all exons have been loaded into the instance (see "addExon"),
    the class must be finalized with the appropriate method.
    CDS locations can be uploaded from the external, using a dictionary of indexed BED12 entries.
    The database queries are baked at the *class* level in order to minimize overhead.
    """

    __name__ = "transcript"
    __logger = create_null_logger(__name__)

    # Query baking to minimize overhead
    bakery = baked.bakery()
    query_baked = bakery(lambda session: session.query(Query))
    query_baked += lambda q: q.filter(Query.query_name == bindparam("query_name"))

    blast_baked = bakery(lambda session: session.query(Hit))
    blast_baked += lambda q: q.filter(and_(Hit.query == bindparam("query"),
                                           Hit.evalue <= bindparam("evalue")),)

    blast_baked += lambda q: q.order_by(asc(Hit.evalue))
    # blast_baked += lambda q: q.limit(bindparam("max_target_seqs"))

    orf_baked = bakery(lambda session: session.query(Orf))
    orf_baked += lambda q: q.filter(
        Orf.query == bindparam("query"))
    orf_baked += lambda q: q.filter(
        Orf.cds_len >= bindparam("cds_len"))
    orf_baked += lambda q: q.order_by(desc(Orf.cds_len))

    # ######## Class special methods ####################

    def __init__(self, *args,
                 source=None,
                 logger=None,
                 intron_range=(0, sys.maxsize)):

        """Initialise the transcript object, using a mRNA/transcript line.
        Note: I am assuming that the input line is an object from my own "GFF" class.
        The transcript instance must be initialised by a "(m|r|lnc|whatever)RNA" or
        "transcript" GffLine.

        :param intron_range: range of valid intron size. Any intron shorter
        or longer than this will be flagged.
        :type intron_range: list(int,int)

        """

        # Mock setting of base hidden variables
        self.__id = ""
        self.__strand = self.__score = None
        self.__has_start_codon, self.__has_stop_codon = False, False
        self.__max_internal_orf_index = None
        self.__max_internal_orf_length = self.__intron_fraction = self.__exon_fraction = 0
        # Metrics might have queer names
        # pylint: disable=invalid-name
        self.__proportion_verified_introns_inlocus = 0
        self.__retained_fraction = 0
        self.__combined_cds_intron_fraction = self.__selected_cds_intron_fraction = 0
        self.__non_overlapping_cds = set()
        self.__exons = set()
        self.__parent = []
        self.__combined_cds = []
        self.__selected_cds = []
        self.__cdna_length = None
        self._combined_cds_introns = set()
        self._selected_cds_introns = set()

        self.__combined_utr = []
        # pylint: enable=invalid-name
        self._selected_internal_orf_cds = []
        # This is used to set the phase if the CDS is loaded from the GFF
        self.__phases = dict()  # will contain (start, phase) for each CDS exon
        self.__blast_score = 0  # Homology score

        # Starting settings for everything else
        self.chrom = None
        self.source = source
        self.feature = "transcript"
        self.start, self.end = None, None
        self.attributes = dict()
        self.exons, self.combined_cds, self.combined_utr = [], [], []
        self.logger = logger
        self.introns = set()
        self.splices = set()
        self.finalized = False  # Flag. We do not want to repeat the finalising more than once.
        self.selected_internal_orf_index = None
        self.non_overlapping_cds = None
        self.verified_introns = set()
        self.segments = []
        self.intron_range = intron_range
        self.internal_orfs = []
        self.blast_hits = []

        # Relative properties
        self.retained_introns = ()
        self.retained_fraction = 0
        self.exon_fraction = self.intron_fraction = 1
        self.cds_intron_fraction = self.selected_cds_intron_fraction = 1

        # Json configuration
        self.__json_conf = None

        # Things that will be populated by querying the database
        self.loaded_bed12 = []
        self.engine, self.session, self.sessionmaker = None, None, None
        # Initialisation of the CDS segments used for finding retained introns
        self.__cds_tree = intervaltree.IntervalTree()
        # self.query_id = None

        if len(args) == 0:
            return
        else:
            self.__initialize_with_line(args[0])

    def __initialize_with_line(self, transcript_row):
        """
        Private method to copy the necessary attributes from
        an external GTF/GFF3 row.
        :param transcript_row:
        :return:
        """

        if not isinstance(transcript_row, (GffLine, GtfLine)):
            raise TypeError("Invalid data type: {0}".format(type(transcript_row)))
        if transcript_row.is_transcript is False:
            raise TypeError(
                "Invalid transcript line, the feature should be a transcript:\n{0}".format(
                    transcript_row))
        self.chrom = transcript_row.chrom
        self.feature = transcript_row.feature
        # pylint: disable=invalid-name
        self.id = transcript_row.id
        # pylint: enable=invalid-name
        self.name = transcript_row.name
        if self.source is None:
            self.source = transcript_row.source
        self.start = transcript_row.start
        self.strand = transcript_row.strand
        self.end = transcript_row.end
        self.score = transcript_row.score
        self.scores = dict()
        self.parent = transcript_row.parent
        self.attributes = transcript_row.attributes
        self.blast_hits = []
        self.json_conf = None

    def __str__(self, to_gtf=False, print_cds=True):
        """
        :type to_gtf: bool
        :type print_cds: bool

        Each transcript will be printed out in the GFF style.
        This is pretty rudimentary, as the class does not hold
        any information on the original source,
        feature, score, etc.
        """

        self.finalize()  # Necessary to sort the exons
        if print_cds is True:
            lines = create_lines_cds(self, to_gtf=to_gtf)
        else:
            lines = create_lines_no_cds(self, to_gtf=to_gtf)

        return "\n".join(lines)

    def __eq__(self, other) -> bool:
        """
        :param other: another transcript instance to compare to
        :type other: mikado_lib.loci_objects.transcript.Transcript

        Two transcripts are considered identical if they have the same
        start, end, chromosome, strand and internal exons.
        IDs are not important for this comparison; two transcripts coming from different
        methods and having different IDs can still be identical."""

        if not isinstance(self, type(other)):
            return False
        self.finalize()
        other.finalize()

        if self.strand == other.strand and self.chrom == other.chrom:
            if other.start == self.start:
                if self.end == other.end:
                    if self.exons == other.exons:
                        return True

        return False

    def __hash__(self):
        """Returns the hash of the object (call to super().__hash__()).
        Necessary to be able to add these objects to hashes like sets.
        """

        return super().__hash__()

    def __len__(self) -> int:
        """Returns the length occupied by the unspliced transcript on the genome."""
        return self.end - self.start + 1

    def __lt__(self, other) -> bool:
        """A transcript is lesser than another if it is on a lexicographic inferior chromosome,
        or if it begins before the other, or (in the case where they begin at the same location)
        it ends earlier than the other.
        """
        if self.chrom != other.chrom:
            return self.chrom < other.chrom
        if self == other:
            return False
        if self.start < other.start:
            return True
        elif self.start == other.start and self.end < other.end:
            return True
        return False

    def __gt__(self, other) -> bool:
        return not self < other

    def __le__(self, other) -> bool:
        return (self == other) or (self < other)

    def __ge__(self, other) -> bool:
        return (self == other) or (self > other)

    def __getstate__(self):

        logger = self.logger
        del self.logger
        state = self.__dict__.copy()
        self.logger = logger

        # if hasattr(self, "json_conf") and self.json_conf is not None:
        #     if "requirements" in self.json_conf and "compiled" in self.json_conf["requirements"]:
        #         del state["json_conf"]["requirements"]["compiled"]

        if hasattr(self, "session"):
            if state["session"] is not None:
                state["session"].expunge_all()
                state["session"].close()

            del state["session"]
        if hasattr(self, "sessionmaker"):
            del state["sessionmaker"]
            del state["engine"]

        # if "blast_baked" in state:
        #     del state["blast_baked"]
        #     del state["query_baked"]

        return state

    def __setstate__(self, state):
        self.__dict__.update(state)
        # Set the logger to NullHandler
        self.logger = None

    # ######## Class instance methods ####################

    def add_exon(self, gffline, feature=None):
        """This function will append an exon/CDS feature to the object.
        :param gffline: an annotation line
        :type gffline: Mikado.py.parsers.GFF.GffLine, Mikado.py.parsers.GTF.GtfLine
        :type feature: flag to indicate what kind of feature we are adding
        """

        if isinstance(gffline, (tuple, list)):
            assert len(gffline) == 2
            start, end = sorted(gffline)
            phase = None
            if feature is None:
                feature = "exon"
        elif isinstance(gffline, intervaltree.Interval):
            start, end = gffline[0], gffline[1]
            phase = None
            if feature is None:
                feature = "exon"
        elif not isinstance(gffline, (GtfLine, GffLine)):
            raise InvalidTranscript("Unkwown feature type! %s",
                                    type(gffline))
        else:
            start, end = sorted([gffline.start, gffline.end])
            if feature is None:
                feature = gffline.feature
            if self.id not in gffline.parent:
                raise InvalidTranscript(
                    """Mismatch between transcript and exon:
                    {0}
                    {1}
                    {2}""".format(self.id, gffline.parent, gffline))
            assert gffline.is_exon is True, str(gffline)
            phase = gffline.phase

        assert isinstance(start, int) and isinstance(end, int)
        if self.finalized is True:
            raise ModificationError("You cannot add exons to a finalized transcript!")

        if feature.upper().endswith("CDS"):
            store = self.combined_cds
            if phase is not None:
                self.phases[(start, end)] = phase

        elif "combined_utr" in feature or "UTR" in feature.upper():
            store = self.combined_utr
        elif feature.endswith("exon"):
            store = self.exons
        elif feature == "start_codon":
            self.has_start_codon = True
            return
        elif feature == "stop_codon":
            self.has_stop_codon = True
            return
        elif feature == "intron":
            store = self.introns
        else:
            raise InvalidTranscript("Unknown feature: {0}".format(gffline.feature))

        segment = intervaltree.Interval(start, end)
        # assert isinstance(segment[0], int) and isinstance(segment[1], int)
        store.append(segment)

    def add_exons(self, exons, features=None):

        """
        Wrapper of the add_exon method for multiple lines.
        :param exons: An iterable of G(tf|ff)lines to iterate, or of tuples of values.
        :param features: Optional array with the feature types
        :return:
        """
        if features is None:
            features = [None] * len(exons)
        elif isinstance(features, str):
            features = [features] * len(exons)
        else:
            if len(features) != len(exons):
                raise InvalidTranscript("Mismatch between exons and features! %s,\t%s",
                                        exons,
                                        features)

        for exon, feature in zip(exons, features):
            self.add_exon(exon, feature)
        return

    def format(self, format_name, with_introns=False, with_cds=True):

        """
        Method to format the string representation of the object. Available formats:
        - GFF3 ("gff3", "gff")
        - GTF ("gtf")
        - BED12 ("bed", "bed12")
        :param format_name: the name of the format to use
        :param with_introns: if True, introns will be printed as well.
        :type with_introns: bool
        :return:
        """

        if format_name not in ("gff", "gtf", "gff3", "bed", "bed12"):
            raise ValueError(
                "Invalid format: {0}. Accepted formats: gff/gff3 (equivalent), gtf".format(
                    format_name))

        self.finalize()  # Necessary to sort the exons
        if format_name in ("bed", "bed12"):
            lines = [create_lines_bed(self)]
        else:
            to_gtf = (format_name == "gtf")
            if with_cds is True:
                lines = create_lines_cds(self, to_gtf=to_gtf, with_introns=with_introns)
            else:
                lines = create_lines_no_cds(self, to_gtf=to_gtf)

        return "\n".join(lines)

    def split_by_cds(self):
        """This method is used for transcripts that have multiple ORFs.
        It will split them according to the CDS information into multiple transcripts.
        UTR information will be retained only if no ORF is down/upstream.
        """

        for new_transcript in splitting.split_by_cds(self):
            yield new_transcript

        return

    def remove_exon(self, exon):

        """
        Function to remove an exon properly from a Transcript instance.
        :param exon: remove an exon from a Transcript.
        :return:
        """

        if self.finalized is True:
            raise ValueError("Cannot remove a segment from a finalised transcript!")

        if hasattr(exon, "start"):
            exon = intervaltree.Interval(exon.start, exon.end)
        elif not isinstance(exon, intervaltree.Interval):
            exon = intervaltree.Interval(exon[0], exon[1])
        else:
            pass

        if exon in self.exons:
            self.exons.remove(exon)
            self.segments.remove(("exon", exon))
            tr = set()
            for segment in self.segments:
                if self.overlap(segment[1], exon) > 0:
                    tr.add(segment)
            for _ in tr:
                self.segments.remove(_)
            tr = set()
            for segment in self.combined_cds:
                if self.overlap(segment, exon) > 0:
                    tr.add(segment)
            for _ in tr:
                self.combined_cds.remove(_)

    def remove_exons(self, exons):

        """
        Wrapper to automate the removal of exons.
        :param exons:
        :return:
        """

        for exon in exons:
            self.remove_exon(exon)

    def remove_utrs(self):
        """Method to strip a transcript from its UTRs.
        It will not execute anything if the transcript lacks a CDS or
        it has more than one ORF defined.
        """

        self.finalize()

        if self.selected_cds_length == 0:
            self.logger.debug("No CDS")
            return
        elif self.three_utr_length + self.five_utr_length == 0:
            self.logger.debug("No UTR")
            return  # No UTR to strip

        elif self.number_internal_orfs > 1:
            return
        elif re.search(r"\.orf[0-9]+$", self.id):
            self.logger.debug("Multiple ORFs already")
            return

        self.finalized = False
        cds_start, cds_end = self.combined_cds[0][0], self.combined_cds[-1][1]
        assert isinstance(cds_start, int)
        assert isinstance(cds_end, int)

        self.exons = self.combined_cds
        self.start = cds_start
        self.end = cds_end
        self.internal_orfs, self.combined_utr = [], []
        self.segments = []
        # Need to recalculate it
        self.__cdna_length = None
        self.finalize()
        assert self.combined_utr == self.three_utr == self.five_utr == [], (
            self.combined_utr, self.three_utr, self.five_utr, self.start, self.end)

    def strip_cds(self, strand_specific=True):
        """Method to completely remove CDS information from a transcript.
        Necessary for those cases where the input is malformed."""

        self.logger.warning("Stripping CDS from {0}".format(self.id))
        self.finalized = False
        assert len(self.exons) > 0
        if self.monoexonic is True and strand_specific is False:
            self.strand = None

        self.combined_cds = []
        self._combined_cds_introns = set()
        self._selected_cds_introns = set()
        self.selected_internal_orf_index = None
        self.combined_utr = []
        self.segments = []
        self.internal_orfs = []
        self.finalize()

    def copy(self):
        """
        Method to return a shallow copy of the current instance.
        :return:
        """

        return copy.copy(self)

    def deepcopy(self):
        """
        Method to return a deep copy of the current instance.
        :return:
        """

        return copy.deepcopy(self)

    def finalize(self):
        """Function to calculate the internal introns from the exons.
        In the first step, it will sort the exons by their internal coordinates.
        """

        if self.finalized is True:
            return

        finalize(self)

        return

    def reverse_strand(self):
        """Method to reverse the strand"""
        if self.strand == "+":
            self.strand = "-"
        elif self.strand == "-":
            self.strand = "+"
        elif self.strand is None:
            pass
        return

    def load_information_from_db(self, json_conf, introns=None, session=None,
                                 data_dict=None):
        """This method will invoke the check for:

        :param json_conf: Necessary configuration file
        :type json_conf: dict

        :param introns: the verified introns in the Locus
        :type introns: None,set

        :param session: an SQLAlchemy session
        :type session: sqlalchemy.orm.session

        :param data_dict: a dictionary containing the information directly
        :type data_dict: dict

        Verified introns can be provided from outside using the keyword.
        Otherwise, they will be extracted from the database directly.
        """

        retrieval.load_information_from_db(self,
                                           json_conf,
                                           introns=introns,
                                           session=session,
                                           data_dict=data_dict)

    def load_orfs(self, candidate_orfs):

        """
        Thin layer over the load_orfs method from the retrieval module.
        :param candidate_orfs: list of candidate ORFs in BED12 format.
        :return:
        """

        retrieval.load_orfs(self, candidate_orfs)

    def find_overlapping_cds(self, candidate_orfs):

        """
        Thin wrapper for the homonym function in retrieval
        :param candidate_orfs: List of candidate ORFs
        :return:
        """

        return retrieval.find_overlapping_cds(self, candidate_orfs)

    def as_dict(self):

        """
        Method to transform the transcript object into a JSON-friendly representation.
        :return:
        """

        state = dict()

        for key in ["chrom", "source", "start", "end", "strand", "score", "attributes"]:
            state[key] = getattr(self, key)

        state["exons"] = []
        for exon in self.exons:
            state["exons"].append([exon[0], exon[1]])

        state["orfs"] = dict()
        state["selected_orf"] = self.selected_internal_orf_index
        for index, orf in enumerate(self.internal_orfs):
            state["orfs"][str(index)] = []
            for segment in orf:
                state["orfs"][str(index)].append([segment[0], [segment[1][0],
                                                               segment[1][1]]])
        state["parent"] = getattr(self, "parent")
        state["id"] = getattr(self, "id")
        return state

    def load_dict(self, state):
        self.finalized = False

        for key in ["chrom", "source",
                    "start", "end", "strand", "score", "attributes",
                    "parent", "id"]:
            setattr(self, key, state[key])

        self.exons = []
        self.combined_cds = []
        for exon in state["exons"]:
            self.exons.append(intervaltree.Interval(*exon))

        self.internal_orfs = []
        for orf in iter(state["orfs"][_] for _ in sorted(state["orfs"])):
            neworf = []
            for segment in orf:
                neworf.append((segment[0], intervaltree.Interval(*segment[1])))
                if segment[0] == "CDS":
                    self.combined_cds.append(intervaltree.Interval(*segment[1]))
            self.internal_orfs.append(neworf)

        try:
            self.selected_internal_orf_index = state["selected_orf"]
        except IndexError as exc:
            raise IndexError("{0}\n{1}".format(exc, self.internal_orfs))

        self.finalize()

    # ###################Class methods#####################################

    @classmethod
    def is_overlapping_cds(cls, first, second):
        """
        :param first: first ORF to check for overlap
        :param second: second ORF to check for overlap
        :rtype bool
        """
        if first == second or cls.overlap(
                (first.thick_start, first.thick_end),
                (second.thick_start, second.thick_end)) < 0:
            return False
        return True

    @classmethod
    def is_intersecting(cls, first, second):
        """
        :param first: first exon to check
        :type first: tuple([int, int])

        :param second: second exon to check
        :type second: tuple([int, int])

        :rtype bool

        Implementation of the is_intersecting method.
        It checks overlaps between exons.
        """

        if first == second or cls.overlap(first, second) < 0:
            return False
        return True

    @classmethod
    def overlap(cls, first, second):
        """
        :param first: first exon to check
        :type first: tuple([int, int])

        :param second: second exon to check
        :type second: tuple([int, int])
        :rtype: int

        This method checks the overlap between two int duplexes.
        """

        lend = max(first[0], second[0])
        rend = min(first[1], second[1])
        return rend - lend

    @classmethod
    def find_communities(cls, objects: list) -> list:
        """

        :param objects: a list of objects to analyse
        :type objects: list,set

        Wrapper for the clique_methods functions.
        As we are interested only in the communities, not the cliques,
        this wrapper discards the cliques
        (first element of the Abstractlocus.find_communities results)
        """
        data = dict((obj, obj) for obj in objects)
        communities = find_communities(define_graph(data, inters=cls.is_intersecting))

        return communities

    @classmethod
    def get_available_metrics(cls) -> list:
        """This function retrieves all metrics available for the class."""
        metrics = [member[0] for member in inspect.getmembers(cls) if
                   "__" not in member[0] and isinstance(cls.__dict__[member[0]], Metric)]

        # metrics = list(x[0] for x in filter(
        #     lambda y: "__" not in y[0] and isinstance(cls.__dict__[y[0]], Metric),
        #     inspect.getmembers(cls)))
        assert "tid" in metrics and "parent" in metrics and "score" in metrics
        _metrics = sorted([metric for metric in metrics if
                           metric not in ["tid", "parent", "score"]])
        final_metrics = ["tid", "parent", "score"] + _metrics
        return final_metrics

    # ###################Class properties##################################

    @property
    def logger(self):
        """
        Property. It returns the logger instance attached to the class.
        :rtype : logging.Logger | None
        """

        return self.__logger

    @logger.setter
    def logger(self, logger):
        """Set a logger for the instance.
        :param logger: a Logger instance
        :type logger: logging.Logger | None
        """
        if logger is None:
            if self.__logger is None:
                logger = create_null_logger(self)
                self.__logger = logger
            else:
                pass
        else:
            assert isinstance(logger, logging.Logger)
            self.__logger = logger

    @property
    def json_conf(self):
        """
        Configuration dictionary. It can be None.
        :return:
        """

        return self.__json_conf

    @json_conf.setter
    def json_conf(self, json_conf):

        """
        Setter for the configuration dictionary.
        :param json_conf: None or a dictionary
        :type json_conf: (None | dict)
        :return:
        """

        assert isinstance(json_conf, dict) or json_conf is None
        self.__json_conf = json_conf

    @logger.deleter
    def logger(self):
        """
        Destroyer for the logger. It sets the internal __logger attribute to None.
        """
        self.__logger = None

    @property
    def phases(self):
        """
        This property contains the first phase gleaned for each internal ORF from the
         GFF.
        :return: __phases, a list
        :rtype: list
        """
        return self.__phases

    @phases.setter
    def phases(self, phases):
        """
        Setter for phases. The input must be a list.
        :param phases:
        :return:
        """

        assert isinstance(phases, dict)
        self.__phases = phases

    # This will be id, no changes.
    # pylint: disable=invalid-name
    @property
    def id(self):
        """ID of the transcript - cannot be an undefined value."""
        return self.__id

    @id.setter
    def id(self, newid):
        """
        :param newid: a string which will become the ID of the instance.
        :type newid: str
        """

        if not isinstance(newid, str):
            raise ValueError("Invalid value for id: {0}, type {1}".format(
                newid, type(newid)))
        self.__id = sys.intern(newid)
    # pylint: enable=invalid-name


    @property
    @functools.lru_cache(maxsize=None, typed=True)
    def available_metrics(self) -> list:
        """Return the list of available metrics, using the "get_metrics" function."""
        return self.get_available_metrics()

    @property
    def name(self):

        if "Name" not in self.attributes:
            keys = [_ for _ in self.attributes.keys() if _.lower() == "name"]
            if len(keys) > 0:
                self.name = self.attributes[keys[0]]
                for key in keys:
                    del self.attributes[key]
            else:
                self.name = None
        return self.attributes["Name"]

    @name.setter
    def name(self, name):
        if not isinstance(name, (type(None), str)):
            raise ValueError("Invalid name: {0}".format(name))

        self.attributes["Name"] = name


    @property
    def strand(self):
        """
        Strand of the transcript. One of None, "-", "+"

        :rtype str | None
        """
        return self.__strand

    @strand.setter
    def strand(self, strand):
        """

        :param strand
        :type strand: None | str

        Setter for the strand of the transcript. It must be one of None, "-", "+"
        """
        if strand in ("+", "-"):
            self.__strand = strand
        elif strand in (None, ".", "?"):
            self.__strand = None
        else:
            raise ValueError("Invalid value for strand: {0}".format(strand))

    @property
    def selected_internal_orf(self):
        """This property will return the tuple of tuples of the ORF selected as "best".
        To avoid memory wasting, the tuple is accessed in real-time using
        a token (__max_internal_orf_index) which holds the position in the
        __internal_cds list of the longest CDS.
        """

        # Non-sense to calculate the maximum CDS for transcripts without it
        if len(self.combined_cds) == 0:
            self.__max_internal_orf_length = 0
            self.selected_internal_orf_index = None
            return tuple([])
        else:
            assert self.selected_internal_orf_index is not None
            return self.internal_orfs[self.selected_internal_orf_index]

    @property
    def selected_internal_orf_cds(self):
        """This property will return the tuple of tuples of the CDS segments of
        the selected ORF inside the transcript. To avoid memory wasting,
        the tuple is accessed in real-time using a token
        (__max_internal_orf_index) which holds the position
        in the __internal_cds list of the longest CDS.
        """

        # Non-sense to calculate the maximum CDS for transcripts without it
        return self._selected_internal_orf_cds

    @selected_internal_orf_cds.setter
    def selected_internal_orf_cds(self, internal_orf):
        """
        Setter for selected_internal_orf_cds
        :param internal_orf:
        :return:
        """

        if not isinstance(internal_orf, tuple):
            raise TypeError("Invalid internal ORF type ({0}): {1}".format(
                type(internal_orf),
                internal_orf
            ))

        self._selected_internal_orf_cds = internal_orf

    @property
    def five_utr(self):
        """Returns the exons in the 5' UTR of the selected ORF.
        If the start codon is absent, no UTR is given."""
        if len(self.combined_cds) == 0:
            return []
        if self.strand == "-":
            return list(utr_segment[1] for utr_segment in self.selected_internal_orf if
                        utr_segment[0] == "UTR" and utr_segment[1][0] > self.selected_cds_start)
            #
            #
            # return list(
            #     filter(lambda exon: exon[0] == "UTR" and exon[1][0] > self.selected_cds_start,
            #            self.selected_internal_orf))
        else:
            return list(utr_segment[1] for utr_segment in self.selected_internal_orf if
                        utr_segment[0] == "UTR" and utr_segment[1][1] < self.selected_cds_start)
            #
            #
            # return list(
            #     filter(lambda exon: exon[0] == "UTR" and exon[1][1] < self.selected_cds_start,
            #            self.selected_internal_orf))

    @property
    def three_utr(self):
        """Returns the exons in the 3' UTR of the selected ORF.
        If the end codon is absent, no UTR is given."""
        if len(self.combined_cds) == 0:
            return []
        if self.strand == "-":
            return list(utr_segment[1] for utr_segment in self.selected_internal_orf if
                        utr_segment[0] == "UTR" and utr_segment[1][1] < self.selected_cds_end)
            # filter(lambda exon: exon[0] == "UTR" and exon[1][1] < self.selected_cds_end,
            #        self.selected_internal_orf))
        else:
            return list(utr_segment[1] for utr_segment in self.selected_internal_orf if
                        utr_segment[0] == "UTR" and utr_segment[1][0] > self.selected_cds_end)
            #
            #
            # return list(
            #     filter(lambda exon: exon[0] == "UTR" and exon[1][0] > self.selected_cds_end,
            #            self.selected_internal_orf))

    @property
    def selected_internal_orf_index(self):
        """Token which memorizes the position in the ORF list of the selected ORF.
        :rtype : None | int
        """
        return self.__max_internal_orf_index

    @selected_internal_orf_index.setter
    def selected_internal_orf_index(self, index):
        """Setter for selected_internal_orf_index.
        :param index:
        :type index: None,int
        """
        if index is None:
            self.__max_internal_orf_index = index
            return
        if not isinstance(index, int):
            raise TypeError()
        if index < 0 or index >= len(self.internal_orfs):
            raise IndexError("No ORF corresponding to this index: {0}".format(index))
        self.__max_internal_orf_index = index

    @property
    def internal_orf_lengths(self):
        """This property returns a list of the lengths of the internal ORFs.
        :rtype : list[int]
        """
        lengths = []
        for internal_cds in self.internal_orfs:
            assert isinstance(internal_cds[0][1], intervaltree.Interval), internal_cds[0]
            length = sum(x[1].length() + 1 for x in internal_cds if
                         x[0] == "CDS")
            lengths.append(length)
        lengths = sorted(lengths, reverse=True)
        return lengths

    @property
    def non_overlapping_cds(self):
        """This property returns a set containing the set union of all CDS segments
        inside the internal CDSs. In the case of a transcript with no CDS, this is empty.
        In the case where there is only one CDS, this returns the combined_cds holder.
        In the case instead where there are multiple CDSs, the property will calculate
        the set union of all CDS segments.
        """
        if self.__non_overlapping_cds is None:
            self.finalize()
            self.__non_overlapping_cds = set()
            for internal_cds in self.internal_orfs:
                segments = set([segment[1] for segment in internal_cds if
                                segment[0] == "CDS"])
                self.__non_overlapping_cds.update(segments)
        return self.__non_overlapping_cds

    @non_overlapping_cds.setter
    def non_overlapping_cds(self, arg):
        """
        :param arg: the unioin of all non-overlapping CDS segments.
        :type arg: set
        Setter for the non_overlapping_cds property."""
        self.__non_overlapping_cds = arg

    @property
    def exons(self):
        """This property stores the exons of the transcript as (start,end) tuples.

        :rtype : list
        """
        return self.__exons

    @exons.setter
    def exons(self, *args):
        """
        :param args: a list/set of exons
        :type args: set | list

        """

        if not isinstance(args[0], (set, list)):
            raise TypeError(type(args[0]))
        self.__exons = list(args[0])

    @property
    def combined_cds_introns(self):
        """This property returns the introns which are located between CDS
        segments in the combined CDS."""

        return self._combined_cds_introns

        # if self.number_internal_orfs < 2:
        #     return self.selected_cds_introns
        # if self.number_internal_orfs == 0 or len(self.combined_cds) < 2:
        #     return set()
        #
        # cintrons = []
        # for position in range(len(self.combined_cds) - 1):
        #     former = self.combined_cds[position]
        #     latter = self.combined_cds[position + 1]
        #     junc = intervaltree.Interval(former[1] + 1, latter[0] - 1)
        #     if junc in self.introns:
        #         cintrons.append(junc)
        # cintrons = set(cintrons)
        # return cintrons

    @property
    def selected_cds_introns(self):
        """This property returns the introns which are located between
        CDS segments in the selected ORF."""

        return self._selected_cds_introns

        # if len(self.selected_cds) < 2:
        #     return set()
        # if self.number_internal_orfs == 0 or len(self.combined_cds) < 2:
        #     return set()
        #
        # cintrons = []
        # for first, second in zip(self.selected_cds[:-1], self.selected_cds[1:]):
        #     cintrons.append(
        #         intervaltree.Interval(first[1] + 1,
        #                               second[0] - 1)
        #     )
        # cintrons = set(cintrons)
        # assert len(cintrons) > 0
        # return cintrons

    @property
    def combined_cds_start(self):
        """This property returns the location of the start of the combined
        CDS for the transcript. If no CDS is defined, it defaults
        to the transcript start."""

        if len(self.combined_cds) == 0:
            if self.strand == "+":
                return self.start
            else:
                return self.end
        if self.strand == "+":
            return self.combined_cds[0][0]
        else:
            return self.combined_cds[-1][1]

    @property
    def combined_cds(self):
        """This is a list which contains all the non-overlapping CDS
        segments inside the cDNA. The list comprises the segments
        as duples (start,end)."""
        return self.__combined_cds

    @combined_cds.setter
    def combined_cds(self, combined):
        """
        Setter for combined_cds. It performs some basic checks,
        e.g. that all the members of the list are integer duplexes.

        :param combined: list
        :type combined: list[(int,int)]
        """

        error = TypeError("Invalid value for combined CDS: {0}".format(combined))

        if not isinstance(combined, list):
            raise error
        elif any(self.__wrong_combined_entry(comb) for comb in combined):
            raise error

        # if len(combined) > 0:
        #     if isinstance(combined[0], tuple):
        #         try:
        #             combined = [intervaltree.Interval(_[0], _[1]) for _ in combined]
        #         except IndexError:
        #             raise IndexError(combined)
        #     else:
        #         assert isinstance(combined[0], intervaltree.Interval)

        self.__combined_cds = combined

    @staticmethod
    def __wrong_combined_entry(to_test):
        """
        Private method to test the correctness of entries for "combined"
        data
        :param to_test:
        :return:
        """
        if not isinstance(to_test, intervaltree.Interval):
            return True
        elif to_test[1] < to_test[0]:
            return True
        return False

    @property
    def combined_utr(self):
        """This is a list which contains all the non-overlapping UTR
        segments inside the cDNA.
        The list comprises the segments as duples (start,end)."""
        return self.__combined_utr

    @combined_utr.setter
    def combined_utr(self, combined):
        """Setter for combined UTR. It performs some basic checks,
        e.g. that all the members of the list
        are integer duplexes.

        :param combined: UTR list
        :type combined: list[(int,int)]

        """

        if not isinstance(combined, list):
            raise TypeError("Invalid value for combined UTR: {0}".format(combined))
        elif any(self.__wrong_combined_entry(comb) for comb in combined):
            raise TypeError("Invalid value for combined UTR: {0}".format(combined))

        self.__combined_utr = combined

    @property
    def combined_cds_end(self):
        """This property returns the location of the end of the combined CDS
        for the transcript. If no CDS is defined, it defaults
        to the transcript end."""
        if len(self.combined_cds) == 0:
            return None
        if self.strand == "-":
            return self.combined_cds[0][0]
        else:
            return self.combined_cds[-1][1]

    @property
    def selected_cds(self):
        """This property return the CDS exons of the ORF selected as best
         inside the cDNA, in the form of duplices (start, end)"""
        if len(self.combined_cds) == 0:
            self.__selected_cds = []
        else:
            self.__selected_cds = [segment[1] for segment in self.selected_internal_orf if
                                   segment[0] == "CDS"]
        return self.__selected_cds

    @property
    def selected_cds_start(self):
        """This property returns the location of the start
        of the best CDS for the transcript.
        If no CDS is defined, it defaults to the transcript start."""

        if len(self.combined_cds) == 0:
            return None

        if self.strand == "-":
            return self.selected_cds[-1][1]
        else:
            return self.selected_cds[0][0]

    @property
    def selected_cds_end(self):
        """This property returns the location of the end
        of the best CDS for the transcript.
        If no CDS is defined, it defaults to the transcript start."""

        if len(self.combined_cds) == 0:
            return None

        if self.strand == "-":
            return self.selected_cds[0][0]
        else:
            try:
                return self.selected_cds[-1][1]
            except IndexError as exc:
                self.logger.exception(
                    "{0}, selected CDS: {1}, combined CDS: {2}, \
index {3}, internal ORFs: {4}".format(
                        exc,
                        self.selected_cds,
                        self.combined_cds,
                        self.selected_internal_orf_index,
                        self.internal_orfs))
                raise

    @property
    def monoexonic(self):
        """
        Property. True if the transcript has only one exon, False otherwise.
        :rtype bool
        """
        if len(self.exons) == 1:
            return True
        return False

    @property
    def is_coding(self):
        """
        Simple property to investigate whether a transcript is coding or not
        :return: boolean value
        :rtype: bool
        """

        return len(self.combined_cds) > 0

    @property
    def cds_tree(self):
        """
        This property returns an interval tree of the CDS segments.
        Used to calculate the non-coding parts of the CDS.
        :rtype: intervaltree.Intervaltree
        """
        return self.__cds_tree

    @cds_tree.setter
    def cds_tree(self, segments):
        """
        Setter for CDS tree. It checks that the calculated tree is actually valid.
        :param segments: the interval tree to be set.
        :type segments: intervaltree.Intervaltree
        :return:
        """

        if not isinstance(segments, intervaltree.IntervalTree):
            raise TypeError("Invalid cds segments: %s, type %s",
                            segments, type(segments))
        assert len(segments) == len(self.combined_cds)
        self.__cds_tree = segments

    # ################### Class metrics ##################################

    # Disable normal checks on names and hidden methods, as
    # checkers get confused by the Metric method
    # pylint: disable=method-hidden,invalid-name
    @Metric
    def tid(self):
        """ID of the transcript - cannot be an undefined value. Alias of id.
        :rtype str
        """
        return self.id

    @tid.setter
    def tid(self, tid):
        """
        :param tid: ID of the transcript.
        :type tid: str
        """
        self.id = tid

    @Metric
    def parent(self):
        """Name of the parent feature of the transcript."""
        return self.__parent

    @parent.setter
    def parent(self, parent):
        """
        :param parent: the parent of the transcript.
        :type parent: list
        :type parent: str
        """
        if isinstance(parent, (list, type(None))):
            self.__parent = parent
        elif isinstance(parent, str):
            if "," in parent:
                self.__parent = parent.split(",")
            else:
                self.__parent = [parent]
        else:
            raise ValueError("Invalid value for parent: {0}, type {1}".format(
                parent, type(parent)))

    @Metric
    def score(self):
        """Numerical value which summarizes the reliability of the transcript."""
        return self.__score

    @score.setter
    def score(self, score):

        """Setter for the numerical value which summarizes the reliability
        of the transcript.
        :param score: the new score of the transcript
        :type score: None
        :type score: int
        :type score: float
        """

        if score is not None:
            if not isinstance(score, (float, int)):
                try:
                    score = float(score)
                except:
                    raise ValueError(
                        "Invalid value for score: {0}, type {1}".format(score, type(score)))
        self.__score = score

    @Metric
    def combined_cds_length(self):
        """This property return the length of the CDS part of the transcript."""
        c_length = sum([c.length() + 1 for c in self.combined_cds])
        if len(self.combined_cds) > 0:
            assert c_length > 0
        return c_length

    @Metric
    def combined_cds_num(self):
        """This property returns the number of non-overlapping CDS segments
        in the transcript."""
        return len(self.combined_cds)

    @Metric
    def combined_cds_num_fraction(self):
        """This property returns the fraction of non-overlapping CDS segments
        in the transcript
        vs. the total number of exons"""
        return len(self.combined_cds) / len(self.exons)

    @Metric
    def combined_cds_fraction(self):
        """This property return the percentage of the CDS part of the transcript
        vs. the cDNA length"""
        return self.combined_cds_length / self.cdna_length

    @Metric
    def combined_utr_length(self):
        """This property return the length of the UTR part of the transcript."""
        return sum([e.length() + 1 for e in self.combined_utr])

    @Metric
    def combined_utr_fraction(self):
        """This property returns the fraction of the cDNA which is not coding according
        to any ORF. Complement of combined_cds_fraction"""
        return 1 - self.combined_cds_fraction

    @Metric
    def cdna_length(self):
        """This property returns the length of the transcript."""
        if self.__cdna_length is None:
            try:
                self.__cdna_length = sum([e.length() + 1 for e in self.exons])
            except TypeError:
                raise TypeError(self.exons)
        return self.__cdna_length

    @Metric
    def number_internal_orfs(self):
        """This property returns the number of ORFs inside a transcript."""
        return len(self.internal_orfs)

    @Metric
    def selected_cds_length(self):
        """This property calculates the length of the CDS selected as best inside
        the cDNA."""
        self.finalize()
        if len(self.combined_cds) == 0:
            self.__max_internal_orf_length = 0
        else:
            self.__max_internal_orf_length = sum(
                _[1].length() + 1 for _ in self.selected_internal_orf if _[0] == "CDS")
<<<<<<< HEAD
            # phase = sum(self.phases[self.selected_internal_orf_index]) % 3
            # assert (self.__max_internal_orf_length + phase) % 3 == 0, (
            #     self.__max_internal_orf_length, self.selected_internal_orf)
=======
>>>>>>> a25c3014

        return self.__max_internal_orf_length

    @Metric
    def selected_cds_num(self):
        """This property calculates the number of CDS exons for the selected ORF"""
        return sum(1 for exon in self.selected_internal_orf if exon[0] == "CDS")

    @Metric
    def selected_cds_fraction(self):
        """This property calculates the fraction of the selected CDS vs. the cDNA length."""
        return self.selected_cds_length / self.cdna_length

    @Metric
    def highest_cds_exons_num(self):
        """Returns the number of CDS segments in the selected ORF
        (irrespective of the number of exons involved)"""
        return sum(1 for _ in self.selected_internal_orf if _[0] == "CDS")
        # return len(list(filter(lambda x: x[0] == "CDS", self.selected_internal_orf)))

    @Metric
    def selected_cds_exons_fraction(self):
        """Returns the fraction of CDS segments in the selected ORF
        (irrespective of the number of exons involved)"""
        return self.highest_cds_exon_number / len(self.exons)

        # return len(list(filter(lambda x: x[0] == "CDS",
        #                        self.selected_internal_orf))) / len(self.exons)

    @Metric
    def highest_cds_exon_number(self):
        """This property returns the maximum number of CDS segments
        among the ORFs; this number can refer to an ORF *DIFFERENT*
        from the maximal ORF."""
        if len(self.internal_orfs) == 0:
            return 0

        cds_numbers = []

        for cds in self.internal_orfs:
            cds_numbers.append(sum(1 for segment in cds if segment[0] == "CDS"))
            # len(list(filter(lambda x: x[0] == "CDS", cds))))
        return max(cds_numbers)

    @Metric
    def selected_cds_number_fraction(self):
        """This property returns the proportion of best possible CDS segments
        vs. the number of exons. See selected_cds_number."""
        return self.selected_cds_num / self.exon_num

    @Metric
    def cds_not_maximal(self):
        """This property returns the length of the CDS excluded from the selected ORF."""
        if len(self.internal_orfs) < 2:
            return 0
        return self.combined_cds_length - self.selected_cds_length

    @Metric
    def cds_not_maximal_fraction(self):
        """This property returns the fraction of bases not in the selected ORF compared to
        the total number of CDS bases in the cDNA."""
        if self.combined_cds_length == 0:
            return 0
        else:
            return self.cds_not_maximal / self.combined_cds_length

    @Metric
    def five_utr_length(self):
        """Returns the length of the 5' UTR of the selected ORF."""
        if len(self.combined_cds) == 0:
            return 0
        return sum(utr.length() + 1 for utr in self.five_utr)

    @Metric
    def five_utr_num(self):
        """This property returns the number of 5' UTR segments for the selected ORF."""
        return len(self.five_utr)

    @Metric
    def five_utr_num_complete(self):
        """This property returns the number of 5' UTR segments for the selected ORF,
        considering only those which are complete exons."""
        return sum(1 for utr in self.five_utr if utr in self.exons)

    @Metric
    def three_utr_length(self):
        """Returns the length of the 5' UTR of the selected ORF."""
        if len(self.combined_cds) == 0:
            return 0
        return sum(x.length() + 1 for x in self.three_utr)

    @Metric
    def three_utr_num(self):
        """This property returns the number of 3' UTR segments
        (referred to the selected ORF)."""
        return len(self.three_utr)

    @Metric
    def three_utr_num_complete(self):
        """This property returns the number of 3' UTR segments for the selected ORF,
        considering only those which are complete exons."""
        return sum(1 for utr in self.three_utr if utr in self.exons)

    @Metric
    def utr_num(self):
        """Returns the number of UTR segments (referred to the selected ORF)."""
        return len(self.three_utr + self.five_utr)

    @Metric
    def utr_num_complete(self):
        """Returns the number of UTR segments which are
        complete exons (referred to the selected ORF)."""
        return self.three_utr_num_complete + self.five_utr_num_complete

    @Metric
    def utr_fraction(self):
        """This property calculates the length of the UTR
        of the selected ORF vs. the cDNA length."""
        return 1 - self.selected_cds_fraction

    @Metric
    def utr_length(self):
        """Returns the sum of the 5'+3' UTR lengths"""
        return self.three_utr_length + self.five_utr_length

    @Metric
    def has_start_codon(self):
        """Boolean. True if the selected ORF has a start codon.
        :rtype: bool"""
        return self.__has_start_codon

    @has_start_codon.setter
    def has_start_codon(self, value):
        """Setter. Checks that the argument is boolean.
        :param value: boolean flag
        :type value: bool
        """

        if value not in (None, False, True):
            raise TypeError(
                "Invalid value for has_start_codon: {0}".format(type(value)))
        self.__has_start_codon = value

    @Metric
    def has_stop_codon(self):
        """Boolean. True if the selected ORF has a stop codon.
        :rtype bool
        """
        return self.__has_stop_codon

    @has_stop_codon.setter
    def has_stop_codon(self, value):
        """Setter. Checks that the argument is boolean.
        :param value: list
        :type value: bool
        """

        if value not in (None, False, True):
            raise TypeError(
                "Invalid value for has_stop_codon: {0}".format(type(value)))
        self.__has_stop_codon = value

    @Metric
    def is_complete(self):
        """Boolean. True if the selected ORF has both start and end."""
        return (self.__has_start_codon is True) and (self.__has_stop_codon is True)

    @Metric
    def exon_num(self):
        """This property returns the number of exons of the transcript."""
        return len(self.exons)

    @Metric
    def exon_fraction(self):
        """This property returns the fraction of exons of the transcript
        which are contained in the sublocus.
        If the transcript is by itself, it returns 1. Set from outside."""

        return self.__exon_fraction

    @exon_fraction.setter
    def exon_fraction(self, *args):
        """Setter for exon_fraction. Set from the Locus-type classes.
        :param args: list of values, only the first is retained
        :type args: list(float) | float
        """

        if not isinstance(args[0], (float, int)) or (args[0] <= 0 or args[0] > 1):
            raise TypeError("Invalid value for the fraction: {0}".format(args[0]))
        self.__exon_fraction = args[0]

    @Metric
    def intron_fraction(self):
        """This property returns the fraction of introns of the transcript
        vs. the total number of introns in the Locus.
        If the transcript is by itself, it returns 1. Set from outside."""
        return self.__intron_fraction

    @intron_fraction.setter
    def intron_fraction(self, *args):
        """Setter for intron_fraction. Set from the Locus-type classes.
        :param args: list of values, only the first is retained
        :type args: list(float) | float
        """

        if not isinstance(args[0], (float, int)) or (args[0] < 0 or args[0] > 1):
            raise TypeError("Invalid value for the fraction: {0}".format(args[0]))
        if not self.monoexonic and args[0] == 0:
            raise ValueError(
                """It is impossible that the intron fraction is null
                when the transcript has at least one intron!""")
        self.__intron_fraction = args[0]

    @Metric
    def max_intron_length(self):
        """This property returns the greatest intron length for the transcript."""
        if len(self.introns) == 0:
            return 0
        return max(intron[1] + 1 - intron[0] for intron in self.introns)

    @Metric
    def min_intron_length(self):
        if len(self.introns) == 0:
            return 0
        return min(intron[1] + 1 - intron[0] for intron in self.introns)

    @Metric
    def start_distance_from_tss(self):
        """This property returns the distance of the start of the combined CDS
        from the transcript start site.
        If no CDS is defined, it defaults to 0."""
        if len(self.internal_orfs) < 2:
            return self.selected_start_distance_from_tss
        distance = 0
        if self.strand == "+" or self.strand is None:
            for exon in self.exons:
                distance += min(exon[1], self.combined_cds_start - 1) - exon[0] + 1
                if self.combined_cds_start <= exon[1]:
                    break
        elif self.strand == "-":
            exons = reversed(list(self.exons[:]))
            for exon in exons:
                distance += exon[1] + 1 - max(self.combined_cds_start + 1, exon[0])
                if self.combined_cds_start >= exon[0]:
                    break
        return distance

    # pylint: disable=invalid-name
    @Metric
    def selected_start_distance_from_tss(self):
        """This property returns the distance of the start of the best CDS
        from the transcript start site.
        If no CDS is defined, it defaults to 0."""
        if len(self.combined_cds) == 0:
            return 0
        distance = 0
        if self.strand == "+" or self.strand is None:
            for exon in self.exons:
                distance += min(exon[1], self.selected_cds_start - 1) - exon[0] + 1
                if self.selected_cds_start <= exon[1]:
                    break
        elif self.strand == "-":
            exons = reversed(list(self.exons[:]))
            for exon in exons:
                distance += exon[1] + 1 - max(self.selected_cds_start + 1, exon[0])
                if self.selected_cds_start >= exon[0]:
                    break
        return distance

    @Metric
    def selected_end_distance_from_tes(self):
        """This property returns the distance of the end of the best CDS
        from the transcript end site.
        If no CDS is defined, it defaults to 0."""
        if self.is_coding is False:
            return 0

        distance = 0
        if self.strand == "+":
            # Case 1: the stop is after the latest junction
            for exon in sorted([_ for _ in self.exons
                                if _[1] > self.selected_cds_end]):
                if exon[0] <= self.selected_cds_end <= exon[1]:
                    distance += exon[1] - self.selected_cds_end
                else:
                    distance += exon[1] - exon[0] + 1
        elif self.strand == "-":
            for exon in sorted([_ for _ in self.exons
                                if _[0] < self.selected_cds_end], reverse=True):
                if exon[0] <= self.selected_cds_end <= exon[1]:
                    distance += self.selected_cds_end - exon[0]  # Exclude end
                else:
                    distance += exon[1] - exon[0] + 1
        return distance

    @Metric
    def selected_end_distance_from_junction(self):
        """This metric returns the distance between the stop codon and the
        nearest downstream junction. In many eukaryotes, this distance
        cannot exceed 50-55 bps, otherwise the transcript becomes a target of NMD.
        If the transcript is not coding or there is no junction downstream of
        the stop codon, the metric returns 0."""

        if self.monoexonic is True or self.is_coding is False:
            return 0

        self.finalize()
        distance = 0
        if self.strand == "+":
            # Case 1: the stop is after the latest junction
            if self.selected_cds_end > max(self.splices):
                pass
            else:
                for exon in sorted([_ for _ in self.exons
                                    if _[1] > self.selected_cds_end])[:-1]:
                    if exon[0] <= self.selected_cds_end <= exon[1]:
                        distance += exon[1] - self.selected_cds_end  # Exclude end
                    else:
                        distance += exon[1] - exon[0] + 1
        elif self.strand == "-":
            if self.selected_cds_end < min(self.splices):
                pass
            else:
                for exon in sorted([_ for _ in self.exons
                                    if _[0] < self.selected_cds_end], reverse=True)[:-1]:
                    if exon[0] <= self.selected_cds_end <= exon[1]:
                        distance += self.selected_cds_end - exon[0]  # Exclude end
                    else:
                        distance += exon[1] - exon[0] + 1
        return distance

    @Metric
    def end_distance_from_junction(self):
        """This metric returns the cDNA distance between the stop codon and
        the last junction in the transcript.
        In many eukaryotes, this distance cannot exceed 50-55 bps
        otherwise the transcript becomes a target of NMD.
        If the transcript is not coding or there is no junction downstream
        of the stop codon, the metric returns 0.
        This metric considers the combined CDS end."""

        if self.monoexonic is True or self.is_coding is False:
            return 0

        distance = 0
        self.finalize()
        if self.strand == "+":
            # Case 1: the stop is after the latest junction
            if self.combined_cds_end > max(self.splices):
                pass
            else:
                for exon in sorted([_ for _ in self.exons
                                    if _[1] > self.combined_cds_end])[:-1]:
                    if exon[0] <= self.combined_cds_end <= exon[1]:
                        distance += exon[1] - self.combined_cds_end
                    else:
                        distance += exon[1] - exon[0] + 1
        elif self.strand == "-":
            if self.combined_cds_end < min(self.splices):
                pass
            else:
                for exon in sorted([_ for _ in self.exons
                                    if _[0] < self.combined_cds_end], reverse=True)[:-1]:
                    if exon[0] <= self.combined_cds_end <= exon[1]:
                        distance += self.combined_cds_end - exon[0]  # Exclude end
                    else:
                        distance += exon[1] - exon[0] + 1
        return distance

    @Metric
    def end_distance_from_tes(self):
        """This property returns the distance of the end of the combined CDS
        from the transcript end site.
        If no CDS is defined, it defaults to 0."""

        if self.is_coding is False:
            return 0

        distance = 0
        if self.strand == "+":
            # Case 1: the stop is after the latest junction
            for exon in sorted([_ for _ in self.exons
                                if _[1] > self.combined_cds_end]):
                if exon[0] <= self.combined_cds_end <= exon[1]:
                    distance += exon[1] - self.combined_cds_end
                else:
                    distance += exon[1] - exon[0] + 1
        elif self.strand == "-":
            for exon in sorted([_ for _ in self.exons
                                if _[0] < self.combined_cds_end], reverse=True):
                if exon[0] <= self.combined_cds_end <= exon[1]:
                    distance += self.combined_cds_end - exon[0]  # Exclude end
                else:
                    distance += exon[1] - exon[0] + 1
        return distance

    @Metric
    def combined_cds_intron_fraction(self):
        """This property returns the fraction of CDS introns of the transcript
        vs. the total number of CDS introns in the Locus.
        If the transcript is by itself, it returns 1."""
        return self.__combined_cds_intron_fraction

    @combined_cds_intron_fraction.setter
    def combined_cds_intron_fraction(self, value):
        """
        This is the setter for combined_cds_intron_fraction. It checks that the value is
        a valid type, i.e. a float or integer between 0 and 1, before setting it.
        :param value
        :type value: int,float
        """

        if not isinstance(value, (float, int)) or (value < 0 or value > 1):
            raise TypeError(
                "Invalid value for the fraction: {0}".format(value))
        self.__combined_cds_intron_fraction = value

    @Metric
    def selected_cds_intron_fraction(self):
        """This property returns the fraction of CDS introns of
        the selected ORF of the transcript vs. the total number
        of CDS introns in the Locus (considering only the selected ORF).
        If the transcript is by itself, it should return 1.
        """
        return self.__selected_cds_intron_fraction

    @selected_cds_intron_fraction.setter
    def selected_cds_intron_fraction(self, *args):
        """Setter for selected_cds_intron_fraction.
        :param args: either a single float/int or a list (only the first value is retained)
        :type args: list(int) | list(float)
        """

        if not isinstance(args[0], (float, int)) or (args[0] < 0 or args[0] > 1):
            raise TypeError(
                "Invalid value for the fraction: {0}".format(args[0]))
        self.__selected_cds_intron_fraction = args[0]

    @Metric
    def retained_intron_num(self):
        """This property records the number of introns in the transcripts
        which are marked as being retained.
        See the corresponding method in the sublocus class."""
        return len(self.retained_introns)

    @Metric
    def retained_fraction(self):
        """This property returns the fraction of the cDNA which
        is contained in retained introns."""
        return self.__retained_fraction

    @retained_fraction.setter
    def retained_fraction(self, *args):
        """Setter for retained_intron_fraction.
        :param args: either a single float/int or a list (only the first value is retained)
        :type args: list(int) | list(float)
        """

        if not isinstance(args[0], (float, int)) or (args[0] < 0 or args[0] > 1):
            raise TypeError("Invalid value for the fraction: {0}".format(args[0]))
        self.__retained_fraction = args[0]

    @Metric
    def proportion_verified_introns(self):
        """This metric returns, as a fraction, how many of the transcript introns
        are validated by external data."""
        if self.monoexonic is True:
            return 0
        else:
            return len(self.verified_introns) / len(self.introns)

    @Metric
    def non_verified_introns_num(self):
        """
        This metric returns the number of introns of the transcript which are not validated
        by external data.
        :rtype : int
        """
        num = len(set.difference(self.introns, self.verified_introns))
        if num < 0:
            # This is a clear error
            self.logger.error("Erroneous number of verified introns for %s; total %d, verified %d, subtraction %d",
                              self.id, len(self.introns), len(self.verified_introns), num)
            self.logger.error("Introns for %s: %s; verified: %s. Resetting verified to 0.",
                              self.id, self.introns, self.verified_introns)
            num = len(self.introns)

        return num

    @Metric
    def verified_introns_num(self):
        """
        This metric returns the number of introns of the transcript which are validated
        by external data.
        :rtype : int
        """
        return len(self.verified_introns)

    @Metric
    def proportion_verified_introns_inlocus(self):
        """This metric returns, as a fraction, how many of the
        verified introns inside the Locus
        are contained inside the transcript."""
        return self.__proportion_verified_introns_inlocus

    @proportion_verified_introns_inlocus.setter
    def proportion_verified_introns_inlocus(self, *args):
        """Setter for retained_intron_fraction.
        :param args: either a single float/int or a list
        (only the first value is retained)
        :type args: list(int) | list(float)
        """

        if not isinstance(args[0], (float, int)) or (args[0] < 0 or args[0] > 1):
            raise TypeError("Invalid value for the fraction: {0}".format(args[0]))

        value = args[0]
        if value == 0:
            assert len(self.verified_introns) == 0
        assert 0 <= value <= 1
        self.__proportion_verified_introns_inlocus = value

    @Metric
    def num_introns_greater_than_max(self):
        """
        This metric returns the number of introns greater
        than the maximum acceptable intron size
        indicated in the constructor.
        :rtype : int
        """

        return sum(1 for intron in self.introns if
                   intron.length() + 1 > self.intron_range[1])
        #
        # return len(list(filter(lambda x: x[1]-x[0]+1 > self.intron_range[1],
        #                        self.introns)))

    @Metric
    def num_introns_smaller_than_min(self):
        """
        This metric returns the number of introns smaller
        than the mininum acceptable intron size
        indicated in the constructor.
        :rtype : int
        """

        return sum(1 for intron in self.introns if
                   intron.length() + 1 < self.intron_range[0])

        #
        # return len(list(filter(lambda x: x[1]-x[0]+1 < self.intron_range[0],
        #                        self.introns)))

    @Metric
    def snowy_blast_score(self):

        """
        Metric that indicates how good a hit is compared to the competition, in terms of BLAST
        similarities.
        As in SnowyOwl, the score for each hit is calculated by taking the percentage of positive
        matches and dividing it by (2 * len(self.blast_hits)).
        IMPORTANT: when splitting transcripts by ORF, a blast hit is added to the new transcript
        only if it is contained within the new transcript.
        This WILL screw up a bit the homology score.
        :return
        """

        if len(self.blast_hits) == 0:
            self.__blast_score = 0
        elif self.__blast_score == 0 and len(self.blast_hits) > 0:
            score = 0
            for hit in self.blast_hits:
                score += hit["global_positives"]/(2 * len(self.blast_hits))
            self.__blast_score = score

        return self.__blast_score

    @Metric
    def best_bits(self):
        """Metric that returns the best BitS associated with the transcript."""

        return max([0] + [hit["bits"] for hit in self.blast_hits])

    @Metric
    def blast_score(self):
        """
        Interchangeable alias for testing different blast-related scores.
        Current: best bit score.
        :return:
        """
        # return self.snowy_blast_score
        return self.best_bits

    @Metric
    def canonical_intron_proportion(self):

        """
        This metric returns the proportion of canonical introns
         of the transcript on its total number of introns.
        :return:
        """

        return float(self.attributes.get("canonical_proportion", 0))<|MERGE_RESOLUTION|>--- conflicted
+++ resolved
@@ -1461,12 +1461,12 @@
         else:
             self.__max_internal_orf_length = sum(
                 _[1].length() + 1 for _ in self.selected_internal_orf if _[0] == "CDS")
-<<<<<<< HEAD
-            # phase = sum(self.phases[self.selected_internal_orf_index]) % 3
-            # assert (self.__max_internal_orf_length + phase) % 3 == 0, (
-            #     self.__max_internal_orf_length, self.selected_internal_orf)
-=======
->>>>>>> a25c3014
+# <<<<<<< HEAD
+#             # phase = sum(self.phases[self.selected_internal_orf_index]) % 3
+#             # assert (self.__max_internal_orf_length + phase) % 3 == 0, (
+#             #     self.__max_internal_orf_length, self.selected_internal_orf)
+# =======
+# >>>>>>> a25c3014f6ca027ee42863ac8f854f92572a2d91
 
         return self.__max_internal_orf_length
 
