#!/usr/bin/env python3
# coding: utf-8

"""
Subprogram that constitutes the first step of the mikado_lib pipeline.
"""

import sys
import io
import os
import argparse
import operator
import collections
import logging
import itertools
from .. import exceptions
import copy
from ..utilities import path_join
from ..loci_objects.transcriptchecker import TranscriptChecker
from ..configuration.configurator import to_json
from . import to_gff
from Bio import SeqIO
import functools
import multiprocessing
import multiprocessing.connection
import multiprocessing.sharedctypes

__author__ = 'Luca Venturini'


def grouper(iterable, num, fillvalue=(None, None)):
    """Collect data into fixed-length chunks or blocks.
    Source: itertools standard library documentation
    https://docs.python.org/3/library/itertools.html?highlight=itertools#itertools-recipes

    :param iterable: the iterable to be considered for grouping.
    :param num: length of the chunks.
    :type num: int

    :param fillvalue: the default filler for missing positions while grouping.
    :type fillvalue: tuple
    """
    # grouper('ABCDEFG', 3, 'x') --> ABC DEF Gxx"
    args = [iter(iterable)] * num
    return itertools.zip_longest(*args, fillvalue=fillvalue)


def create_transcript(lines,
                      fasta_seq,
                      lenient=False,
                      strand_specific=False,
                      canonical_splices=(("GT", "AG"),
                                         ("GC", "AG"),
                                         ("AT", "AC"))):
    """Function to create the checker.

    :param lines: all the exon lines for an object
    :type lines: list[GTF.GtfLine]

    :param fasta_seq: str

    :type lenient: bool
    :type strand_specific: bool

    :param canonical_splices: the splices considered as canonical for the species.
    :type canonical_splices: list[tuple]

    """
    logger = logging.getLogger("main")
    logger.debug("Starting with %s", lines[0].transcript)

    transcript_line = copy.deepcopy(lines[0])
    transcript_line.feature = "transcript"
    transcript_line.start = min(r.start for r in lines)
    transcript_line.end = max(r.end for r in lines)
    transcript_object = TranscriptChecker(transcript_line,
                                          fasta_seq, lenient=lenient,
                                          strand_specific=strand_specific,
                                          canonical_splices=canonical_splices)

    transcript_object.logger = logger
    for line in lines:
        transcript_object.add_exon(line)
    try:
        transcript_object.finalize()
        transcript_object.check_strand()
    except exceptions.IncorrectStrandError:
        logger.info("Discarded %s because of incorrect fusions of splice junctions",
                    lines[0].transcript[0] if type(lines[0].transcript) is list
                    else lines[0].transcript)
        transcript_object = None
    except exceptions.InvalidTranscript:
        logger.info("Discarded generically invalid transcript %s",
                    lines[0].transcript)
        transcript_object = None
    logger.debug("Finished with %s", lines[0].transcript)
    return transcript_object


def store_transcripts(exon_lines, fasta, logger, min_length=0, cache=False):

    """
    Function that analyses the exon lines from the original file
    and organises the data into a proper dictionary.
    :param exon_lines: dictionary of exon lines, ordered by TID
    :type exon_lines: dict

    :param fasta: the FASTA sequence to use for the transcript.

    :param logger: logger instance.
    :type logger: logging.Logger

    :param min_length: minimal length of the transcript.
    If it is not met, the transcript will be discarded.
    :type min_length: int

    :param cache: whether the FASTA file of the genome has been preloaded into RAM.
    :type cache: bool

    :return: transcripts: dictionary which will be the final output
    :rtype: transcripts
    """

    logger.info("Starting to organise %d transcripts", len(exon_lines))
    transcripts = collections.defaultdict(dict)
    for tid in exon_lines:
        tlines = exon_lines[tid]
        tlength = sum(exon.end + 1 - exon.start for exon in exon_lines[tid])
        # Discard transcript under a certain size
        if tlength < min_length:
            logger.warning("Discarding %s because its size (%d) is under the minimum of %d",
                           tid, tlength, min_length)
            continue
        start, end = min(x.start for x in tlines), max(x.end for x in tlines)
        chrom = tlines[0].chrom
        if (start, end) not in transcripts[chrom]:
            transcripts[chrom][(start, end)] = []
        transcripts[chrom][(start, end)].append(tid)

    logger.info("Starting to sort %d transcripts", len(exon_lines))
    keys = []
    for chrom in sorted(transcripts.keys()):
        if cache is False:
            logger.debug("Copying %s into memory", chrom)
            chrom_seq = str(fasta[chrom].seq)
        else:
            chrom_seq = fasta[chrom]

        logger.debug("Starting with %s", chrom)
        for key in sorted(transcripts[chrom].keys(),
                          key=operator.itemgetter(0, 1)):
            seq = chrom_seq[key[0]-1:key[1]]
            keys.extend([tid, seq] for tid in transcripts[chrom][key])
    logger.info("Finished to sort %d transcripts", len(exon_lines))

    return keys


def perform_check(keys, exon_lines, args, logger):

    """
    This is the most important method. After preparing the data structure,
    this function creates the real transcript instances and checks that
    they are correct when looking at the underlying genome sequence.
    This is also the point at which we start using multithreading, if
    so requested.
    :param keys: sorted list of [tid, sequence]
    :param exon_lines: dictionary hosting the exon lines, indexed by TID
    :param args: the namespace
    :param logger: logger
    :return:
    """

    counter = 0

    # pylint: disable=no-member
    pool = multiprocessing.Pool(args.threads)
    # pylint: enable=no-member

    # Use functools to pre-configure the function
    # with all necessary arguments aside for the lines
    partial_checker = functools.partial(
        create_transcript,
        lenient=args.json_conf["prepare"]["lenient"],
        strand_specific=args.json_conf["prepare"]["strand_specific"])

    logger.info("Starting to analyse the transcripts looking at the underlying sequence")
    if args.json_conf["prepare"]["single"] is True:
        for tid, seq in keys:
            transcript_object = partial_checker(exon_lines[tid], seq)
            if transcript_object is None:
                continue
            counter += 1
            if counter >= 10**4 and counter % (10**4) == 0:
                logger.info("Retrieved %d transcript positions", counter)
            elif counter >= 10**3 and counter % (10**3) == 0:
                logger.debug("Retrieved %d transcript positions", counter)
            print(transcript_object.__str__(to_gtf=True),
                  file=args.json_conf["prepare"]["out"])
            print(transcript_object.fasta,
                  file=args.json_conf["prepare"]["out_fasta"])
    else:
        for group in grouper(keys, 100):
            if group is None:
                continue
            results = [
                pool.apply_async(partial_checker, args=(exon_lines[tid], seq))
                for (tid, seq) in iter(x for x in group if x != (None, None))
            ]
            for transcript_object in results:
                transcript_object = transcript_object.get()

                if transcript_object is None:
                    continue
                counter += 1
                if counter >= 10**4 and counter % (10**4) == 0:
                    logger.info("Retrieved %d transcript positions", counter)
                elif counter >= 10**3 and counter % (10**3) == 0:
                    logger.debug("Retrieved %d transcript positions", counter)
                print(transcript_object.__str__(to_gtf=True),
                      file=args.json_conf["prepare"]["out"])
                print(transcript_object.fasta,
                      file=args.json_conf["prepare"]["out_fasta"])
        pool.close()
        pool.join()

    logger.info("Finished to analyse %d transcripts (%d retained)",
                len(exon_lines), counter)
    return


def setup(args):
    """Method to set up the analysis using the JSON configuration
    and the command line options.

    :param args: the ArgumentParser-derived namespace.
    """

    logger = logging.getLogger("main")
    formatter = logging.Formatter(
        "{asctime}:{levelname} - {filename}:{lineno} - {funcName} - {message}",
        style="{")
    logger.setLevel(logging.INFO)

<<<<<<< HEAD
    if args.output_dir is not None:
        args.json_conf["prepare"]["output_dir"] = getattr(args,
                                                          "output_dir")
=======
    args.json_conf["prepare"]["output_dir"] = getattr(args,
                                                      "output_dir",
                                                      args.json_conf["prepare"]["output_dir"])
    assert args.json_conf["prepare"]["output_dir"] is not None
>>>>>>> c12b8c6a

    if not os.path.exists(args.json_conf["prepare"]["output_dir"]):
        try:
            os.makedirs(args.json_conf["prepare"]["output_dir"])
        except (OSError,PermissionError) as exc:
            logger.error("Failed to create the output directory!")
            logger.exception(exc)
            raise
    elif not os.path.isdir(args.json_conf["prepare"]["output_dir"]):
        logger.error(
            "The specified output directory %s exists and is not a file; aborting",
            args.json_conf["prepare"]["output_dir"])
        raise OSError("The specified output directory %s exists and is not a file; aborting" %
                      args.json_conf["prepare"]["output_dir"])

    if args.json_conf["prepare"]["log"]:
        handler = logging.FileHandler(
            path_join(
                args.json_conf["prepare"]["output_dir"],
                args.json_conf["prepare"]["log"]),
            "w")
    else:
        handler = logging.StreamHandler()

    handler.setFormatter(formatter)
    logger.addHandler(handler)

    logger.info("Command line: %s",  " ".join(sys.argv))

    if args.verbose is True:
        logger.setLevel(logging.DEBUG)
    elif args.quiet is True:
        logger.setLevel(logging.WARN)

    if args.gff:
        args.json_conf["prepare"]["gff"] = args.gff
    else:
        if not args.json_conf["prepare"]["gff"]:
            parser = prepare_parser()
            print(parser.format_help())
            sys.exit(0)

    if args.labels != '':
        args.labels = args.labels.split(",")
        # Checks labels are unique
        assert len(set(args.labels)) == len(args.labels)
        assert not any([True for _ in args.labels if _.strip() == ''])
        if len(args.labels) != len(args.json_conf["prepare"]["gff"]):
            raise ValueError("Incorrect number of labels specified")
        args.json_conf["prepare"]["labels"] = args.labels
    else:
        if not args.json_conf["prepare"]["labels"]:
            args.labels = [""] * len(args.json_conf["prepare"]["gff"])
            args.json_conf["prepare"]["labels"] = args.labels

    for option in ["cache",
                   "out", "out_fasta", "fasta",
                   "minimum_length", "threads", "single"]:
        if ((getattr(args, option) or getattr(args, option) == 0) and
                getattr(args, option) is not False):
            args.json_conf["prepare"][option] = getattr(args, option)

    return args, logger


def load_from_gff(exon_lines, gff_handle, label, found_ids, strip_cds=False):
    """
    Method to load the exon lines from GFF3 files.
    :param exon_lines: the defaultdict which stores the exon lines.
    :param gff_handle: The handle for the GTF to be parsed.
    :param label: label to be attached to all transcripts.
    :type label: str
    :param found_ids: set of IDs already found in other files.
    :type found_ids: set
    :param strip_cds: boolean flag. If true, all CDS lines will be ignored.
    :type strip_cds: bool
    :return:
    """
    transcript2genes = dict()
    new_ids = set()
    for row in gff_handle:
        if row.is_transcript is True:
            if label != '':
                row.id = "{0}_{1}".format(label, row.id)
            transcript2genes[row.id] = row.parent[0]
            continue
        elif not row.is_exon:
            continue
        elif row.is_exon is True:
            if not row.is_cds or (row.is_cds is True and strip_cds is False):
                if label != '':
                    row.transcript = ["{0}_{1}".format(label, tid) for tid in row.transcript]
                parents = row.transcript[:]
                for tid in parents:
                    if tid in found_ids:
                        assert label == ''
                        raise ValueError("""{0} has already been found in another file,
                        this will cause unsolvable collisions. Please rerun preparation using
                        labels to tag each file.""")
                    new_ids.add(tid)
                    new_row = copy.deepcopy(row)
                    new_row.parent = new_row.id = tid
                    new_row.attributes["gene_id"] = transcript2genes[tid]
                    new_row.name = tid
                    exon_lines[tid].append(new_row)
            else:
                continue
    return exon_lines, new_ids


def load_from_gtf(exon_lines, gff_handle, label, found_ids, strip_cds=False):
    """
    Method to load the exon lines from GTF files.
    :param exon_lines: the defaultdict which stores the exon lines.
    :param gff_handle: The handle for the GTF to be parsed.
    :param label: label to be attached to all transcripts.
    :type label: str
    :param found_ids: set of IDs already found in other files.
    :type found_ids: set
    :param strip_cds: boolean flag. If true, all CDS lines will be ignored.
    :type strip_cds: bool
    :return:
    """

    new_ids = set()
    for row in gff_handle:
        if row.is_exon is False or (row.is_cds is True and strip_cds is True):
            continue
        if label != '':
            row.transcript = "{0}_{1}".format(label, row.transcript)
        if row.transcript in found_ids:
            assert label != ''
            raise ValueError("""{0} has already been found in another file,
                this will cause unsolvable collisions. Please rerun preparation using
                labels to tag each file.""")
        exon_lines[row.transcript].append(row)
        new_ids.add(row.transcript)
    return exon_lines, new_ids


def load_exon_lines(args, logger):

    """This function loads all exon lines from the GFF inputs into a
     defaultdict instance.
    :param args: the Namespace from the command line.
    :param logger: the logger instance.
    :type logger: logging.Logger
    :return: exon_lines
    :rtype: collections.defaultdict[list]
    """

    exon_lines = collections.defaultdict(list)
    previous_file_ids = collections.defaultdict(set)
    for label, gff_name in zip(args.json_conf["prepare"]["labels"],
                               args.json_conf["prepare"]["gff"]):
        logger.info("Starting with %s", gff_name)
        gff_handle = to_gff(gff_name)
        found_ids = set.union(set(), *previous_file_ids.values())
        strip_cds = args.json_conf["prepare"]["strip_cds"]

        if gff_handle.__annot_type__ == "gff3":
            exon_lines, new_ids = load_from_gff(exon_lines, gff_handle,
                                                label, found_ids, strip_cds=strip_cds)
        else:
            exon_lines, new_ids = load_from_gtf(exon_lines, gff_handle,
                                                label, found_ids, strip_cds=strip_cds)

        previous_file_ids[gff_handle.name] = new_ids

    return exon_lines


def prepare(args):
    """Main script function.

    :param args: the ArgumentParser-derived namespace.
    """

    args, logger = setup(args)

    if not isinstance(args.json_conf["prepare"]["fasta"], io.TextIOWrapper):
        if not (isinstance(args.json_conf["prepare"]["fasta"], str) and
                os.path.exists(args.json_conf["prepare"]["fasta"])):
            logger.critical("Invalid FASTA file: %s",
                            args.json_conf["prepare"]["fasta"])
            sys.exit(1)
        else:
            pass
    else:
        args.json_conf["prepare"]["fasta"].close()
        args.json_conf["prepare"]["fasta"] = args.json_conf["prepare"]["fasta"].name

    assert len(args.json_conf["prepare"]["gff"]) > 0
    assert len(args.json_conf["prepare"]["gff"]) == len(args.json_conf["prepare"]["labels"])

    args.json_conf["prepare"]["out_fasta"] = open(
        path_join(args.json_conf["prepare"]["output_dir"],
        args.json_conf["prepare"]["out_fasta"]), 'w')
    args.json_conf["prepare"]["out"] = open(path_join(
        args.json_conf["prepare"]["output_dir"],
        args.json_conf["prepare"]["out"]), 'w')

    to_seqio = functools.partial(to_seqio_complete,
                                 cache=args.json_conf["prepare"]["cache"],
                                 logger_instance=logger)

    args.json_conf["prepare"]["fasta"] = to_seqio(args.json_conf["prepare"]["fasta"])

    logger.info("Started loading exon lines")

    exon_lines = load_exon_lines(args, logger)

    logger.info("Finished loading exon lines")

    # Prepare the sorted data structure
    keys = store_transcripts(exon_lines,
                             args.json_conf["prepare"]["fasta"],
                             logger,
                             min_length=args.json_conf["prepare"]["minimum_length"],
                             cache=args.json_conf["prepare"]["cache"])

    perform_check(keys, exon_lines, args, logger)

    logger.info("Finished")


def to_seqio_complete(string, cache=False, logger_instance=None):
    """
    Function to index a FASTA file using SeqIO.
    :param string: a vaild file name
    :type string: str

    :param logger_instance: a logging.Logger instance

    :param cache: boolean flag. If set to True,the genome will be preloaded in memory.
    Fast but expensive!
    :type cache: bool
    """

    logger_instance.info("Loading reference file")
    if (not os.path.exists(string) or
            not os.path.isfile(string) or
            not os.stat(string).st_size > 0):
        exc = ValueError("Invalid input file.")
        logger_instance.exception(exc)
        raise exc
    if cache is True:
        seqdict = SeqIO.to_dict(SeqIO.parse(open(string), 'fasta'))
        seqdict = dict((seq, str(seqdict[seq].seq)) for seq in seqdict)
    else:
        seqdict = SeqIO.index(string, "fasta")

    logger_instance.info("Finished loading reference file")
    return seqdict


def prepare_parser():
    """
    This function defines the parser for the command line interface
    of the program.
    :return: an argparse.Namespace object
    :rtype: argparse.ArgumentParser
    """

    def to_cpu_count(string):
        """
        :param string: cpu requested
        :rtype: int
        """
        try:
            string = int(string)
        except:
            raise
        return max(1, string)

    def positive(string):
        """
        Simple function to return the absolute value of the integer of the input string.
        :param string:
        :return:
        """

        return abs(int(string))

    parser = argparse.ArgumentParser("""Script to prepare a GTF for the pipeline;
    it will perform the following operations:
    1- add the "transcript" feature
    2- sort by coordinates
    3- check the strand""")
    parser.add_argument("--fasta", type=argparse.FileType(),
                        help="Genome FASTA file. Required.")
    verbosity = parser.add_mutually_exclusive_group()
    verbosity.add_argument("-v", "--verbose", action="store_true", default=False)
    verbosity.add_argument("-q", "--quiet", action="store_true", default=False)
    parser.add_argument("-s", "--strand-specific", dest="strand_specific",
                        action="store_true", default=False,
                        help="""Flag. If set, monoexonic transcripts
                        will be left on their strand rather than being
                        moved to the unknown strand.""")
    parser.add_argument("-l", "--lenient", action="store_true", default=False,
                        help="""Flag. If set, transcripts with mixed +/-
                        splices will not cause exceptions but rather
                        be annotated as problematic.""")
    parser.add_argument("-m", "--minimum_length", default=200, type=positive,
                        help="Minimum length for transcripts. Default: 200 bps.")
    parser.add_argument("-t", "--threads",
                        help="Number of processors to use (default %(default)s)",
                        type=to_cpu_count, default=1)
    parser.add_argument("-scds", "--strip_cds", action="store_true", default=False,
                        help="Boolean flag. If set, ignores any CDS/UTR segment.")
    parser.add_argument("--labels", type=str, default="",
                        help="""Labels to attach to the IDs of the transcripts of the input files,
                        separated by comma.""")
    parser.add_argument("--single", action="store_true", default=False,
                        help="Disable multi-threading. Useful for debugging.")
    parser.add_argument("-od", "--output-dir", dest="output_dir",
                        type=str, default=".",
                        help="Output directory. Default: current working directory")
    parser.add_argument("-o", "--out", default=None,
                        help="Output file. Default: mikado_prepared.fasta.")
    parser.add_argument("-of", "--out_fasta", default=None,
                        help="Output file. Default: mikado_prepared.fasta.")
    parser.add_argument("--cache", default=False, action="store_true",
                        help="Whether to load the whole genome in memory or not.")
    parser.add_argument("--json-conf", dest="json_conf",
                        type=to_json, default="",
                        help="Configuration file.")
    parser.add_argument("gff", help="Input GFF/GTF file(s).", nargs="*")
    parser.set_defaults(func=prepare)
    return parser<|MERGE_RESOLUTION|>--- conflicted
+++ resolved
@@ -242,17 +242,9 @@
         style="{")
     logger.setLevel(logging.INFO)
 
-<<<<<<< HEAD
     if args.output_dir is not None:
         args.json_conf["prepare"]["output_dir"] = getattr(args,
                                                           "output_dir")
-=======
-    args.json_conf["prepare"]["output_dir"] = getattr(args,
-                                                      "output_dir",
-                                                      args.json_conf["prepare"]["output_dir"])
-    assert args.json_conf["prepare"]["output_dir"] is not None
->>>>>>> c12b8c6a
-
     if not os.path.exists(args.json_conf["prepare"]["output_dir"]):
         try:
             os.makedirs(args.json_conf["prepare"]["output_dir"])
