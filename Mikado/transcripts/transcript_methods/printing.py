"""
This module contains the methods related to creating the proper output lines for printing
GFFs/GTFs starting from the transcript class.
"""


from itertools import zip_longest
import functools
from ...parsers.GTF import GtfLine
from ...parsers.GFF import GffLine
from ...parsers.bed12 import BED12
import numpy as np


__author__ = 'Luca Venturini'


gff_constructor = GffLine.string_from_dict
gtf_constructor = GtfLine.string_from_dict


def __create_cds_lines(transcript,
                       cds_run,
                       tid,
                       to_gtf=False,
                       with_introns=False):

    """
    Private method to create the exon/UTR/CDS lines for printing
    out in GTF/GFF format.
    :param transcript: the transcript instance
    :type transcript: Mikado.loci_objects.transcript.Transcript
    :param cds_run: the internal orf run we are preparing
    :param tid: name of the transcript
    :param to_gtf: boolean, indicates whether the lines should be GTF or GFF
    :param with_introns: boolean, if True introns will be added to the output
    we want GTF or GFF output
    :return:
    """

    exon_lines = []
    cds_begin = False
    counter = dict()

    line_creator = functools.partial(__create_exon_line,
                                     transcript,
                                     **{"to_gtf": to_gtf,
                                        "tid": tid})

    if with_introns is True:
        cds_run = cds_run[:]
        for intron in transcript.introns:
            cds_run.append(("intron", intron))

    cds_run = sorted(cds_run, key=lambda segment: (segment[1][0],
                                                   segment[0].lower()))

    for segment in cds_run:
        try:
            exon_line, counter, cds_begin = line_creator(segment,
                                                         counter,
                                                         cds_begin)
        except IndexError:
            raise IndexError(cds_run)
        exon_lines.append(exon_line)

    # assert not any(True for x in exon_lines if x.feature == "CDS" and x.phase is None), [str(_) for _ in exon_lines]

    return [str(line) for line in exon_lines]


# pylint: disable=too-many-arguments
def __create_exon_line(transcript, segment, counter, cds_begin,
                       tid="", to_gtf=False):
    """
    Private method that creates an exon line for printing.
    :param transcript: the transcript instance
    :type transcript: Mikado.loci_objects.transcript.Transcript

    :param segment: a segment of the form (feature, start, end)
    :type segment: list(str, tuple)

    :param counter: a dict object that keeps track of how many exons,
    CDS, UTR segments we have already seen
    :type counter: dict

    :param cds_begin: boolean flag that indicates whether the CDS has already begun
    :type cds_begin: bool

    :param tid: name of the transcript
    :param to_gtf: boolean flag

    :return: exon_line, counter, cds_begin
    :rtype: str, dict, bool
    """

    if to_gtf is False:
        constructor = gff_constructor
        utr3_feature = "three_prime_UTR"
        utr5_feature = "five_prime_UTR"
    else:
        constructor = gtf_constructor
        utr3_feature = "3UTR"
        utr5_feature = "5UTR"

    assert segment[0] in ("UTR", "CDS", "exon", "intron"), segment

    if hasattr(transcript, "chrom"):
        chrom, source, strand = transcript.chrom, transcript.source, transcript.strand
        parent = transcript.parent
    else:
        chrom, source, strand = transcript["chrom"], transcript["source"], transcript["strand"]
        parent = transcript["parent"]

    if not source:
        source = "Mikado"
    if not strand:
        strand = "."

    phase = None
    if segment[0] == "UTR":
        if (cds_begin is True and strand == "-") or \
                (strand == "+" and cds_begin is False):
            feature = utr5_feature
            counter["five"] = counter.get("five", 0) + 1
            index = counter["five"]
        else:
            feature = utr3_feature
            counter["three"] = counter.get("three", 0) + 1
            index = counter["three"]
    elif segment[0] == "CDS":
        cds_begin = True
        counter["CDS"] = counter.get("CDS", 0) + 1
        index = counter["CDS"]
        feature = "CDS"
        try:
            phase = segment[2]
        except IndexError:
            raise IndexError(segment)
    else:
        counter[segment[0]] = counter.get(segment[0], 0) + 1
        index = counter[segment[0]]
        feature = segment[0]

    if phase is None:
        phase = "."

    data = {
        "chrom": chrom,
        "source": source if source else "Mikado",
        "feature": feature,
        "start": segment[1][0],
        "end": segment[1][1],
        "strand": strand if strand else ".",
        "phase": phase,
        "score": ".",
        "attributes": dict()
    }

    if to_gtf is True:
        # noinspection PyPropertyAccess
        # assert transcript.parent
        assert tid
        exon_line = constructor(data, gene=parent, transcript=tid)
    else:
        exon_line = constructor(data,
                                parent=tid,
                                mid="{0}.{1}{2}".format(tid, feature, index),
                                name=None,
                                attribute_order=None)

    return exon_line, counter, cds_begin
# pylint: enable=too-many-arguments


def create_lines_cds(transcript,
                     to_gtf=False,
                     with_introns=False,
                     all_orfs=False,
                     transcriptomic=False):

    """
    Method to create the GTF/GFF lines for printing in the presence of CDS information.
    WARNING: at the moment, the phase support is disabled.
    :param transcript: the transcript instance
    :type transcript: Mikado.loci.transcript.Transcript

    :param to_gtf: boolean, it indicates whether the output is GTF (True) or GFF3 (False)

    :param with_introns: boolean, if set to True, introns will be printed as well.
    :return:
    """

    if to_gtf is False:
        constructor = gff_constructor
    else:
        constructor = gtf_constructor

    lines = []
    transcript_counter = 0

    if transcript.is_coding is False:
        lines = create_lines_no_cds(transcript, to_gtf=to_gtf, with_introns=with_introns)
    else:
        if all_orfs is True:
            iterable = transcript.internal_orfs
        else:
            iterable = [transcript.selected_internal_orf]

        for index, cds_run in enumerate(iterable):
            transcript.logger.debug("CDS run for %s: %s", transcript.id, cds_run)
            if transcript.number_internal_orfs > 1 and all_orfs is True:
                transcript_counter += 1
                tid = "{0}.orf{1}".format(transcript.id, transcript_counter)

                if index == transcript.selected_internal_orf_index:
                    transcript.attributes["maximal"] = True
                else:
                    transcript.attributes["maximal"] = False
            else:
                tid = transcript.id
            cds_run = transcript.internal_orfs[index]

            if transcriptomic is False:
                parent_line = dict(
                    (attr, getattr(transcript, attr))
                    for attr in ("chrom", "source", "feature", "start", "end",
                                 "score", "strand", "attributes")
                )
                if parent_line["score"] is None:
                    parent_line["score"] = "."

                parent_line["phase"] = '.'
                if parent_line["source"] is None:
                    parent_line["source"] = "Mikado"
                if parent_line["strand"] is None:
                    parent_line["strand"] = "."

                if to_gtf is True:
                    parent_line["attributes"]["gene_id"] = transcript.parent
                    parent_line["attributes"]["transcript_id"] = tid
                else:
                    parent_line["attributes"]["parent"] = transcript.parent
                    parent_line["attributes"]["ID"] = tid

                parent_line["attributes"]["name"] = transcript.id

                exon_lines = __create_cds_lines(transcript,
                                                cds_run,
                                                tid,
                                                to_gtf=to_gtf,
                                                with_introns=with_introns)

                lines.append(constructor(parent_line))
                lines.extend(exon_lines)
            else:

                parent_line = dict(
                    (attr, getattr(transcript, attr))
                    for attr in ["source", "feature", "score", "attributes"]
                )

                if parent_line["score"] is None:
                    parent_line["score"] = "."

                parent_line["chrom"] = transcript.id
                parent_line["start"] = 1
                parent_line["end"] = transcript.cdna_length
                parent_line["strand"] = "+"
                parent_line["phase"] = "."
                # data["id = tid
                # parent_line.parent = "{}_gene".format(tid)

                if to_gtf is True:
                    lines.append(
                        constructor(parent_line, gene=transcript.parent, transcript=tid)
                    )
                else:
                    lines.append(
                        constructor(parent_line, parent=transcript.parent, mid=tid,
                                    name=transcript.name)
                    )

                new_cds_run = []

                cds = sorted([_ for _ in cds_run if _[0] == "CDS"])

                if transcript.strand == "+":
                    cds_start = cds[0][1][0]
                    phase = cds[0][2]
                    five_utr = [_[1] for _ in cds_run if _[0] == "UTR" and _[1][1] < cds_start]
                else:
                    cds_start = cds[-1][1][1]
                    phase = cds[-1][2]
                    five_utr = [_[1] for _ in cds_run if _[0] == "UTR" and _[1][0] > cds_start]
                if five_utr:
                    five_utr = sum([_[1] - _[0] + 1 for _ in five_utr])
                else:
                    five_utr = 0
                if five_utr:
                    cds_start = five_utr + 1
                else:
                    cds_start = 1
                cds_end = sum([_[1][1] - _[1][0] + 1 for _ in cds]) + cds_start - 1

                if five_utr:
                    new_cds_run.append(("UTR", (1, five_utr)))
                new_cds_run.append(("CDS", (cds_start, cds_end), phase))
                if cds_end < transcript.cdna_length:
                    new_cds_run.append(("UTR", (cds_end + 1, transcript.cdna_length)))
                exon_lines = __create_cds_lines(parent_line,
                                                new_cds_run,
                                                tid,
                                                to_gtf=to_gtf,
                                                with_introns=False)
                lines.extend(exon_lines)

    return lines


def as_bed12(transcript, transcriptomic=False):
    """
    Method to create a BED12 object for printing
    :param transcript: Mikado.loci.transcript.Transcript
    :return:
    """

    transcript.finalize()
    bed12 = BED12(table=transcript.codon_table)
    bed12.transcriptomic = False
    bed12.header = False
    bed12.chrom = transcript.chrom
    bed12.start = transcript.start
    bed12.end = transcript.end

    if transcript.is_coding is True:
        if transcript.strand != "-":
            try:
                phase = transcript.phases[transcript.selected_cds[0]]
            except KeyError:
                raise KeyError((transcript.selected_cds[0], transcript.phases))
        else:
            try:
                phase = transcript.phases[transcript.selected_cds[-1]]
            except KeyError:
                raise KeyError((transcript.selected_cds[-1], transcript.phases))

        name = "ID={ID};coding={coding};phase={phase}".format(
            ID=transcript.id,
            coding=transcript.is_coding,
            # Now we have to get the phase of the first CDS exon ..
            phase=phase)
    else:
        name = "ID={ID};coding={coding}".format(
            ID=transcript.id,
            coding=transcript.is_coding,
            # Now we have to get the phase of the first CDS exon ..
            )

    if transcript.alias is not None and transcript.alias != transcript.id:
        name += ";alias={}".format(transcript.alias)

    bed12.name = name
    bed12.score = transcript.score if transcript.score else 0
    bed12.strand = transcript.strand
    if transcript.is_coding:
        bed12.coding = True
        first_exon = [_ for _ in transcript.selected_cds if transcript.selected_cds_start in _]
        assert len(first_exon) == 1
        bed12.phase = transcript.phases[first_exon.pop()]
        bed12.thick_start = transcript.selected_cds[0][0]
        bed12.thick_end = transcript.selected_cds[-1][1]
    else:
        bed12.thick_start = bed12.thick_end = bed12.start
    bed12.block_count = transcript.exon_num
    bed12.block_sizes = [exon[1] - exon[0] + 1 for exon in transcript.exons]
    _introns = np.concatenate([np.array([intron[1] - intron[0] + 1 for intron in sorted(transcript.introns)],
<<<<<<< HEAD
                                        dtype=np.int64),
                               np.zeros(1, dtype=np.int64)])
    bed12.block_starts = np.concatenate([np.zeros(1, dtype=np.int64),
=======
                                        dtype=np.int_),
                               np.zeros(1, dtype=np.int_)])
    bed12.block_starts = np.concatenate([np.zeros(1, dtype=np.int_),
>>>>>>> ca90031c
                                         (bed12.block_sizes + _introns).cumsum()[:-1]], axis=0)
    assert bed12.block_starts[0] == 0, bed12.block_starts
    if transcriptomic:
        bed12 = bed12.to_transcriptomic(alias=transcript.alias, start_adjustment=False,
                                        coding=transcript.is_coding)
        bed12.chrom = transcript.id
    return bed12


def create_lines_bed(transcript, transcriptomic=False):

    """
    Method to return the BED12 format of the transcript.
    :param transcript:
    :return:
    """

    return str(as_bed12(transcript, transcriptomic=transcriptomic))


def create_lines_no_cds(transcript,
                        to_gtf=False,
                        with_introns=False,
                        transcriptomic=False):

    """
    Method to create the GTF/GFF lines for printing in the absence of CDS information.

    :param transcript: the Transcript instance
    :type transcript: Mikado.loci_objects.transcript.Transcript

    :param to_gtf: boolean, it indicates whether the output is GTF (True) or GFF3 (False)
    :type to_gtf: bool
    """

    if to_gtf is True:
        constructor = gtf_constructor
    else:
        constructor = gff_constructor

    if transcriptomic is False:
        parent_line = {
            "chrom": transcript.chrom,
            "source": transcript.source if transcript.source else "Mikado",
            "feature": transcript.feature,
            "start": transcript.start,
            "end": transcript.end,
            "score": transcript.score if transcript.score is not None else ".",
            "strand": transcript.strand if transcript.strand else ".",
            "phase": ".",
            "attributes": transcript.attributes
        }

        if to_gtf is True:
            # This prevents a strange bug when converting TAIR10 files
            parent_line["attributes"]["transcript_id"] = transcript.id
            parent_line["attributes"]["gene_id"] = transcript.parent
        else:
            parent_line["attributes"]["ID"] = transcript.id
            parent_line["attributes"]["Parent"] = transcript.parent

        parent_line["attributes"]["name"] = transcript.name

        lines = [constructor(parent_line)]
        exon_lines = []

        if with_introns is False:
            intron_list = [None] * len(transcript.exons)
        else:
            intron_list = sorted(transcript.introns)
        counter = dict()

        line_creator = functools.partial(__create_exon_line,
                                         transcript,
                                         **{"to_gtf": to_gtf,
                                            "tid": transcript.id,
                                            "cds_begin": False})

        for exon, intron in zip_longest(sorted(transcript.exons),
                                        intron_list):
            exon_line, counter, _ = line_creator(("exon", exon), counter)

            exon_lines.append(str(exon_line))
            if intron is not None:
                intron_line, counter, _ = line_creator(("intron", intron), counter)
                exon_lines.append(str(intron_line))

        lines.extend(exon_lines)
    else:
        parent_line = {
            "chrom": transcript.id,
            "source": transcript.source if transcript.source else "Mikado",
            "feature": transcript.feature,
            "start": 1,
            "end": transcript.cdna_length,
            "score": transcript.score if transcript.score else ".",
            "strand": "+",
            "phase": ".",
            "attributes": transcript.attributes
        }


        if to_gtf is True:
            parent_line["attributes"]["transcript_id"] = transcript.id
            parent_line["attributes"]["gene_id"] = transcript.parent
        else:
            parent_line["attributes"]["ID"] = transcript.id
            parent_line["attributes"]["Parent"] = transcript.parent

        parent_line["attributes"]["Name"] = transcript.name

        lines = [constructor(parent_line)]

        line_creator = functools.partial(__create_exon_line,
                                         transcript,
                                         **{"to_gtf": to_gtf,
                                            "tid": transcript.id,
                                            "cds_begin": False})

        exon_line, _, _ = line_creator(("exon", (1, transcript.cdna_length)), 0)
        lines.append(exon_line)

    return lines<|MERGE_RESOLUTION|>--- conflicted
+++ resolved
@@ -375,15 +375,9 @@
     bed12.block_count = transcript.exon_num
     bed12.block_sizes = [exon[1] - exon[0] + 1 for exon in transcript.exons]
     _introns = np.concatenate([np.array([intron[1] - intron[0] + 1 for intron in sorted(transcript.introns)],
-<<<<<<< HEAD
                                         dtype=np.int64),
                                np.zeros(1, dtype=np.int64)])
     bed12.block_starts = np.concatenate([np.zeros(1, dtype=np.int64),
-=======
-                                        dtype=np.int_),
-                               np.zeros(1, dtype=np.int_)])
-    bed12.block_starts = np.concatenate([np.zeros(1, dtype=np.int_),
->>>>>>> ca90031c
                                          (bed12.block_sizes + _introns).cumsum()[:-1]], axis=0)
     assert bed12.block_starts[0] == 0, bed12.block_starts
     if transcriptomic:
