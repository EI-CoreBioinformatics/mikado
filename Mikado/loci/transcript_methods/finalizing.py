--- conflicted
+++ resolved
@@ -412,7 +412,6 @@
     # Necessary to set it to the default value
     if len(transcript.internal_orfs) > 0:
         transcript.selected_internal_orf_index = 0
-        assert transcript.selected_internal_orf_index is not None, (transcript.internal_orfs)
         _ = transcript.selected_internal_orf
 
 
@@ -461,66 +460,15 @@
     transcript.combined_utr = sorted(transcript.combined_utr,
                                      key=operator.itemgetter(0, 1))
 
-<<<<<<< HEAD
     try:
         __check_completeness(transcript)
         __verify_boundaries(transcript)
 
-        # assert self.selected_internal_orf_index > -1
-
         assert all([segment[1] in transcript.exons for segment in transcript.segments if
                     segment[0] == "exon"]), (transcript.exons, transcript.segments)
-=======
-    if len(transcript.combined_cds) > 0:
-        transcript.selected_internal_orf_index = 0
-        # pylint: disable=protected-access
-        if len(transcript.phases) > 0 and transcript.number_internal_orfs == 1:
-            for position, segment in enumerate(transcript.selected_internal_orf):
-                if segment[0] == "CDS":
-                    try:
-                        phase = transcript.phases[(segment[1][0], segment[1][1])]
-                    except KeyError:
-                        raise KeyError((transcript.id, transcript.phases, (segment[1][0], segment[1][1])))
-                    transcript.selected_internal_orf[position] = (
-                        segment[0],
-                        segment[1],
-                        phase)
-                else:
-                    continue
-        else:
-            for internal_orf in transcript.internal_orfs:
-                total = 0
-                internal_orf = sorted(internal_orf,
-                                      key=operator.itemgetter(1),
-                                      reverse=(transcript.strand == "-"))
-                previous = 0
-                phase_orf = []
-                for position, segment in enumerate(internal_orf):
-                    if segment[0] != "CDS":
-                        continue
-                    phase = (3 - (previous % 3)) % 3
-                    internal_orf[position] = (segment[0], segment[1], phase)
-                    previous = segment[1].length() + 1
-                    total += previous
-                    phase_orf.append(phase)
-                phase_orf.append((3 - (previous % 3)) % 3)
-                if (total + sum(phase_orf) % 3) % 3 != 0:
-                    exception = "{id}: {total}, phase {phase}, phases {phases}, internal_orf {inter}".format(
-                        id=transcript.id,
-                        total=total,
-                        phase=sum(phase_orf) % 3,
-                        phases=phase_orf,
-                        inter=internal_orf)
-                    raise InvalidCDS(exception)
-                # transcript.phases.append(phase_orf)
-    for internal_orf in transcript.internal_orfs:
-        assert not any((len(_) != 3 and _[0] == "CDS") and (len(_) != 2 and _[0] != "CDS")
-                       for _ in internal_orf), [_ for _ in internal_orf if _[0] =="CDS"]
->>>>>>> a25c3014
 
         __check_phase_correctness(transcript)
         __calculate_introns(transcript)
-        # __calc_cds_introns(transcript)
     except (InvalidTranscript, InvalidCDS):
         del transcript
         transcript = __previous
