from ..loci.reference_gene import Gene
import magic
from ..exceptions import CorruptIndex
from ..utilities.log_utils import create_null_logger
import sqlite3
import json
from time import sleep
import msgpack
import logging


class GeneDict:

    def __init__(self, dbname: str, logger=None, exclude_utr=False, check=True, protein_coding=False):

        self.__dbname = dbname
        self.__logger = create_null_logger()
        self.logger = logger
        if check is True:
            try:
                check_index(dbname, self.logger)
            except CorruptIndex:
                raise
        self.__exclude_utr = exclude_utr
        self.__protein_coding = protein_coding
        self.__db = sqlite3.connect("file:{}?mode=ro".format(self.__dbname), uri=True)
        self.__cursor = self.__db.cursor()
        self.__cache = dict()

    @property
    def logger(self):
        return self.__logger

    @logger.setter
    def logger(self, logger):
        if logger is None:
            self.__logger = create_null_logger()
        elif not isinstance(logger, logging.Logger):
            raise TypeError("Invalid logger")
        else:
            self.__logger = logger

<<<<<<< HEAD

=======
>>>>>>> e1b204df
    @property
    def positions(self):
        return iter(self.__cursor.execute("SELECT chrom, start, end, gid FROM positions"))

    def get_position(self, chrom, start, end):
        for row in self.__cursor.execute(
                "SELECT gid FROM positions WHERE chrom=? AND start=? AND end=?", (chrom, start, end)):
            yield row[0]

    def __getitem__(self, item):

        if item in self.__cache:
            return self.__cache[item]

        failed = 0
        while True:
            try:
                res = self.__cursor.execute("SELECT json from genes where gid=?", (item,)).fetchmany()
                break
            except sqlite3.OperationalError as exc:
                failed += 1
                if failed > 10:
                    raise sqlite3.OperationalError(exc)
                sleep(3)

        if res:
            try:
                gene = self.__load_gene(res[0][0])
                self.__cache[item] = gene
                return gene
            except IndexError:
                raise IndexError(res)
        else:
            return None

    def __load_gene(self, jdict):
        gene = Gene(None, logger=self.logger)
        if not isinstance(jdict, dict):
            try:
                jdict = msgpack.loads(jdict, raw=False)
            except TypeError:
                jdict = json.loads(jdict)

        gene.load_dict(jdict, exclude_utr=self.__exclude_utr, protein_coding=self.__protein_coding)
        gene.finalize()
        return gene

    def load_all(self):

        for row in self.__cursor.execute("SELECT gid, json from genes"):
            gid, gene = row[0], self.__load_gene(row[1])
            self.__cache[gid] = gene
            # yield (gid, gene)

    def __iter__(self):
        self.__db.row_factory = lambda cursor, row: row[0]
        cursor = self.__db.cursor()
        for gid in cursor.execute("SELECT gid from genes"):
            yield gid
        self.__db.row_factory = None

    def items(self):

        for gid in self:
            yield (gid, self[gid])


def check_index(reference, queue_logger):
    wizard = magic.Magic(mime=True)

    if reference.endswith("midx"):
        reference = reference
    else:
        reference = "{}.midx".format(reference)

    if wizard.from_file(reference) == b"application/gzip":
        queue_logger.warning("Old index format detected. Starting to generate a new one.")
        raise CorruptIndex("Invalid index file")

    try:
        conn = sqlite3.connect(reference)
        cursor = conn.cursor()
        tables = cursor.execute("SELECT name FROM sqlite_master WHERE type='table';").fetchall()
        if sorted(tables) != sorted([("positions",), ("genes",)]):
            raise CorruptIndex("Invalid database file")
        # res = cursor.execute("PRAGMA integrity_check;").fetchone()
        # if res[0] != "ok":
        #     raise CorruptIndex("Corrupt database, integrity value: {}".format(res[0]))
        gid, obj = cursor.execute("SELECT * from genes").fetchone()
        try:
            obj = msgpack.loads(obj, raw=False)
        except TypeError:
            try:
                obj = json.loads(obj)
            except (ValueError, TypeError, json.decoder.JSONDecodeError):
                raise CorruptIndex("Corrupt index")
            raise CorruptIndex("Old index, deleting and rebuilding")

        gene = Gene(None)
        try:
            gene.load_dict(obj)
        except:
            raise CorruptIndex("Invalid value for genes, indicating a corrupt index. Deleting and rebuilding.")

    except sqlite3.DatabaseError:
        raise CorruptIndex("Invalid database file")

<|MERGE_RESOLUTION|>--- conflicted
+++ resolved
@@ -40,10 +40,6 @@
         else:
             self.__logger = logger
 
-<<<<<<< HEAD
-
-=======
->>>>>>> e1b204df
     @property
     def positions(self):
         return iter(self.__cursor.execute("SELECT chrom, start, end, gid FROM positions"))
