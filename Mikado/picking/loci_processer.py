--- conflicted
+++ resolved
@@ -74,10 +74,7 @@
             if isinstance(current_transcript.parent, list):
                 foo_counter[1] += 1
                 transcript_counter = "_".join([str(_) for _ in foo_counter])
-<<<<<<< HEAD
-=======
                 # assert transcript_counter >= 1
->>>>>>> d0d22db0
             else:
                 raise ValueError((exc, str(current_transcript)))
 
