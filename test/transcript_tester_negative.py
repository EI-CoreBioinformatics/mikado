--- conflicted
+++ resolved
@@ -12,7 +12,7 @@
 import Mikado
 import Mikado.parsers
 import Mikado.loci
-from Mikado.utilities.log_utils import create_null_logger, create_default_logger
+from Mikado.utilities.log_utils import create_null_logger  # , create_default_logger
 
 
 class TranscriptTesterNegative(unittest.TestCase):
@@ -109,33 +109,21 @@
 Chr1\tTAIR10\texon\t8571\t8737\t.\t-\t.\tID=AT1G01020.1.exon10;Parent=AT1G01020.1
 Chr1\tTAIR10\tfive_prime_UTR\t8667\t8737\t.\t-\t.\tID=AT1G01020.1.five_prime_UTR1;Parent=AT1G01020.1"""
 
-<<<<<<< HEAD
         rp = set(real_printed.split("\n"))
         fp = set(str(self.tr).split("\n"))
 
-        print()
-        print(real_printed)
-        print("============")
-        print(str(self.tr))
-        print("============")
+        # print()
+        # print(real_printed)
+        # print("============")
+        # print(str(self.tr))
+        # print("============")
 
         diff = "\n====\n".join(["\n".join(sorted(list(rp - set.intersection(rp, fp)))),
                                "\n".join(sorted(list(fp - set.intersection(rp, fp))))])
-
-        print(list(zip([_.split("\t")[7] for _ in real_printed.split("\n") if _.split("\t")[7] != "."],
-                       [_.split("\t")[7] for _ in str(self.tr).split("\n") if _.split("\t")[7] != "."])))
 
         self.assertEqual(real_printed,
                          str(self.tr),
                          diff)
-=======
-        print(self.tr.format("gff3"))
-        print("==========")
-        print(real_printed)
-
-        self.assertEqual(real_printed,
-                         self.tr.format("gff3"))
->>>>>>> a25c3014
 
     def test_empty(self):
 
@@ -226,12 +214,8 @@
                          6263 + 1 - 5928 + 6915 - 6437,
                          self.tr.selected_end_distance_from_tes)
         self.assertEqual(self.tr.selected_end_distance_from_junction,
-<<<<<<< HEAD
                          6915 - 6437,
                          self.tr.selected_cds_end)
-=======
-                         6915 - 6437)
->>>>>>> a25c3014
         self.assertEqual(self.tr.end_distance_from_junction,
                          self.tr.selected_end_distance_from_junction)
 
@@ -423,7 +407,7 @@
         second_orf.transcriptomic = True
         self.assertFalse(second_orf.invalid, (len(second_orf), second_orf.cds_len))
 
-        self.assertTrue(Mikado.loci.transcript.Transcript.is_overlapping_cds(first_orf, second_orf))
+        self.assertTrue(Mikado.loci.Transcript.is_overlapping_cds(first_orf, second_orf))
 
         # This should be added
         third_orf = Mikado.parsers.bed12.BED12()
@@ -444,10 +428,10 @@
         self.assertFalse(third_orf.invalid, (len(third_orf), third_orf.cds_len))
 
         self.assertFalse(
-            Mikado.loci.transcript.Transcript.is_overlapping_cds(
+            Mikado.loci.Transcript.is_overlapping_cds(
                 first_orf, third_orf))
         self.assertFalse(
-            Mikado.loci.transcript.Transcript.is_overlapping_cds(
+            Mikado.loci.Transcript.is_overlapping_cds(
                 second_orf, third_orf))
 
         self.assertFalse(third_orf == second_orf)
