--- conflicted
+++ resolved
@@ -39,11 +39,7 @@
 rule complete:
     input: "compare.stats", "compare_subloci.stats", "compare_input.stats", "check.ok",
          "check_metrics.ok", "daijin_test/mikado.yaml", "g11.ok", "refmap_check.ok", "refmap_check_pc.ok",
-<<<<<<< HEAD
-         "external.ok"
-=======
          "external.ok", "alias_check.ok"
->>>>>>> 10f0c516
     output: touch("finished.ok")
 
 
@@ -150,7 +146,6 @@
     run:
         import pandas as pd
         refmap = pd.read_csv(input["refmap"], delimiter="\t", index_col=0)
-<<<<<<< HEAD
         assert refmap.location.str.contains("^Chr5:", regex=True).all()
         # Account for the non-protein coding
         assert refmap.loc[~refmap.index.str.contains("AT5G66650")].ccode.str.contains("^(=|_)$", regex=True).all()
@@ -167,24 +162,6 @@
         assert refmap.location.str.contains("^Chr5:", regex=True).all()
         # Account for the non-protein coding
         assert refmap.loc[~refmap.index.str.contains("AT5G66650")].ccode.str.contains("^(=|_)$", regex=True).all()
-=======
-        assert refmap.location.str.contains("^Chr5:", regex=True).all()
-        # Account for the non-protein coding
-        assert refmap.loc[~refmap.index.str.contains("AT5G66650")].ccode.str.contains("^(=|_)$", regex=True).all()
-        assert refmap.loc[refmap.index.str.contains("AT5G66650")].ccode.str.contains("^(f,=|f,_)$", regex=True).all()
-        assert (refmap.tid.index == refmap.tid.str.replace("^at_", "")).all(), refmap.tid
-
-rule check_refmap_pc:
-    input:
-        refmap=rules.compare_subloci_pc.output.refmap
-    output: touch("refmap_check_pc.ok")
-    run:
-        import pandas as pd
-        refmap = pd.read_csv(input["refmap"], delimiter="\t", index_col=0)
-        assert refmap.location.str.contains("^Chr5:", regex=True).all()
-        # Account for the non-protein coding
-        assert refmap.loc[~refmap.index.str.contains("AT5G66650")].ccode.str.contains("^(=|_)$", regex=True).all()
->>>>>>> 10f0c516
         checker = refmap.loc[~refmap.index.str.contains("AT5G66650")].tid.str.replace("^at_", "", regex=True)
         assert (checker == checker.index).all()
 
