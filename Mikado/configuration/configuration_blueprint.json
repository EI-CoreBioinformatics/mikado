--- conflicted
+++ resolved
@@ -78,23 +78,6 @@
     "db_settings": {
       "Comment": [
         "Settings related to DB connection. Parameters:",
-<<<<<<< HEAD
-        "- db: the DB to connect to. Required. Default: mikado.db",
-        "- dbtype: Type of DB to use. Choices: sqlite, postgresql, mysql. Default: sqlite.",
-        "- dbhost: Host of the database. Unused if dbtype is sqlite. Default: localhost",
-        "- dbuser: DB user. Default: ''",
-        "- dbpasswd: DB password for the user. Default: ''",
-        "- dbport: Integer. It indicates the default port for the DB."
-      ],
-      "SimpleComment": [
-        "Settings related to DB connection. Parameters:",
-        "- db: the DB to connect to. Required. Default: mikado.db",
-        "- dbtype: Type of DB to use. Choices: sqlite, postgresql, mysql. Default: sqlite.",
-        "- dbhost: Host of the database. Unused if dbtype is sqlite. Default: localhost",
-        "- dbuser: DB user. Default: ''",
-        "- dbpasswd: DB password for the user. Default: ''",
-        "- dbport: Integer. It indicates the default port for the DB."
-=======
         "db: the DB to connect to. Required. Default: mikado.db",
         "dbtype: Type of DB to use. Choices: sqlite, postgresql, mysql. Default: sqlite.",
         "dbhost: Host of the database. Unused if dbtype is sqlite. Default: localhost",
@@ -110,7 +93,6 @@
         "dbuser: DB user. Default: ''",
         "dbpasswd: DB password for the user. Default: null",
         "dbport: Integer. It indicates the default port for the DB."
->>>>>>> 21866a04
       ],
       "type": "object",
       "properties": {
