language: python
sudo: required
dist: xenial
python:
  # - "3.4"
  # - "3.5"
  - "3.6"
  - "3.7.3"
# Setup anaconda, see https://gist.github.com/dan-blanchard/7045057
before_install:
  - wget https://repo.continuum.io/miniconda/Miniconda3-latest-Linux-x86_64.sh -O miniconda.sh
  - chmod +x miniconda.sh
  - ./miniconda.sh -b
  - export PATH=/home/travis/miniconda3/bin:$PATH
  - conda update --yes conda
# Install packages
env:
  - CODECOV_TOKEN=2aa5e8a7-cab1-4412-be59-a874a5a4b45b
install:
  - sed -i "s/defaults::python.*/defaults::python=$TRAVIS_PYTHON_VERSION/" environment.yml
  - conda env create -n env_name --file environment.yml
  - source activate env_name
  - conda install -y -c conda-forge -- pytest-cov codecov;
  - python setup.py develop;
script:
  - python setup.py test --addopts "-m slow Mikado/tests/test_system_calls.py::SerialiseChecker::test_subprocess_multi_empty_orfs"
  - python setup.py test --addopts " --cov Mikado --cov-config=.coveragerc -m '(slow or not slow) and not triage'";
<<<<<<< HEAD
  - cd sample_data; snakemake
=======
  - cd sample_data; snakemake --use-conda
>>>>>>> 21866a04
  - rm -rf .snakemake/conda/;  # This causes weird bugs
  - cd ..;
  - python -c "import Mikado; Mikado.test(label='fast')";
  # Check that the seed is set properly
  - mikado pick --procs 2 --seed 20 --fasta Mikado/tests/chr5.fas.gz  --json-conf Mikado/tests/check_seed.yaml -od 20a Mikado/tests/check_seed.gtf
  - mikado pick --procs 2 --seed 20 --fasta Mikado/tests/chr5.fas.gz  --json-conf Mikado/tests/check_seed.yaml -od 20b Mikado/tests/check_seed.gtf  
  - mikado pick --procs 2 --seed 20 --fasta Mikado/tests/chr5.fas.gz  --json-conf Mikado/tests/check_seed.yaml -od 20c Mikado/tests/check_seed.gtf
  - mikado pick --procs 2 --seed 20 --fasta Mikado/tests/chr5.fas.gz  --json-conf Mikado/tests/check_seed.yaml -od 20d Mikado/tests/check_seed.gtf     
  - mikado pick --procs 2 --seed 10 --fasta Mikado/tests/chr5.fas.gz  --json-conf Mikado/tests/check_seed.yaml -od 10 Mikado/tests/check_seed.gtf
  - if [[ $(diff -q 20a 20b) || $(diff -q 20a 20c) || $(diff -q 20a 20d) ]]; then exit 1; fi
  - if [[ ! $(diff -q 20a 10) ]]; then exit 1; fi

after_success:
  - codecov <|MERGE_RESOLUTION|>--- conflicted
+++ resolved
@@ -25,11 +25,7 @@
 script:
   - python setup.py test --addopts "-m slow Mikado/tests/test_system_calls.py::SerialiseChecker::test_subprocess_multi_empty_orfs"
   - python setup.py test --addopts " --cov Mikado --cov-config=.coveragerc -m '(slow or not slow) and not triage'";
-<<<<<<< HEAD
-  - cd sample_data; snakemake
-=======
   - cd sample_data; snakemake --use-conda
->>>>>>> 21866a04
   - rm -rf .snakemake/conda/;  # This causes weird bugs
   - cd ..;
   - python -c "import Mikado; Mikado.test(label='fast')";
