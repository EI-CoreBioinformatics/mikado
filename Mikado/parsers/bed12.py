# coding: utf-8

"""
Module to parse BED12 objects. Much more basic than what PyBedtools could offer,
but at the same time more pythonic.
"""

from time import sleep
import os
from Bio import Seq
import Bio.SeqRecord
from . import Parser
from sys import intern
import copy
from ..parsers.GFF import GffLine
from typing import Union
import re
import pysam
import functools
from Bio import BiopythonWarning
import warnings
from Bio.Data.IUPACData import ambiguous_dna_letters as _ambiguous_dna_letters
from Bio.Data.IUPACData import ambiguous_rna_letters as _ambiguous_rna_letters
from Bio.Data import CodonTable
import multiprocessing as mp
import msgpack
import logging
import logging.handlers as logging_handlers
from ..utilities.log_utils import create_null_logger
import pyfaidx
import zlib
import numpy as np
import random


backup_valid_letters = set(_ambiguous_dna_letters.upper() + _ambiguous_rna_letters.upper())
standard = CodonTable.ambiguous_dna_by_id[1]
standard.start_codons = ["ATG"]


@functools.lru_cache(typed=True, maxsize=2**10)
def get_tables(table, to_stop=False, gap=None):
    forward_table = table.forward_table.forward_table.copy()
    stop_codons = set(table.stop_codons)
    dual_coding = [c for c in stop_codons if c in forward_table]
    if dual_coding:
        c = dual_coding[0]
        if to_stop:
            raise ValueError("You cannot use 'to_stop=True' with this table "
                             "as it contains {} codon(s) which can be both "
                             " STOP and an  amino acid (e.g. '{}' -> '{}' or "
                             "STOP)."
                             .format(len(dual_coding), c, forward_table[c]))
        warnings.warn("This table contains {} codon(s) which code(s) for both "
                      "STOP and an amino acid (e.g. '{}' -> '{}' or STOP). "
                      "Such codons will be translated as amino acid."
                      .format(len(dual_coding), c, forward_table[c]),
                      BiopythonWarning)

    for stop in stop_codons:
        forward_table[stop] = "*"
    if gap is not None:
        forward_table[gap * 3] = "*"

    if table.nucleotide_alphabet is not None:
        valid_letters = set(table.nucleotide_alphabet.upper())
    else:
        # Assume the worst case, ambiguous DNA or RNA:
        valid_letters = backup_valid_letters

    getter = np.vectorize(forward_table.get)

    return forward_table, getter, valid_letters


def _translate_str(sequence, table, stop_symbol="*", to_stop=False, cds=False, pos_stop="X", gap=None):
    """Translate nucleotide string into a protein string (PRIVATE).

    Arguments:
     - sequence - a string
     - table - a CodonTable object (NOT a table name or id number)
     - stop_symbol - a single character string, what to use for terminators.
     - to_stop - boolean, should translation terminate at the first
       in frame stop codon?  If there is no in-frame stop codon
       then translation continues to the end.
     - pos_stop - a single character string for a possible stop codon
       (e.g. TAN or NNN)
     - cds - Boolean, indicates this is a complete CDS.  If True, this
       checks the sequence starts with a valid alternative start
       codon (which will be translated as methionine, M), that the
       sequence length is a multiple of three, and that there is a
       single in frame stop codon at the end (this will be excluded
       from the protein sequence, regardless of the to_stop option).
       If these tests fail, an exception is raised.
     - gap - Single character string to denote symbol used for gaps.
       Defaults to None.

    Returns a string.

    e.g.

    >>> from Bio.Data import CodonTable
    >>> table = CodonTable.ambiguous_dna_by_id[1]
    >>> _translate_str("AAA", table)
    'K'
    >>> _translate_str("TAR", table)
    '*'
    >>> _translate_str("TAN", table)
    'X'
    >>> _translate_str("TAN", table, pos_stop="@")
    '@'
    >>> _translate_str("TA?", table)
    Traceback (most recent call last):
       ...
    Bio.Data.CodonTable.TranslationError: Codon 'TA?' is invalid

    In a change to older versions of Biopython, partial codons are now
    always regarded as an error (previously only checked if cds=True)
    and will trigger a warning (likely to become an exception in a
    future release).

    If **cds=True**, the start and stop codons are checked, and the start
    codon will be translated at methionine. The sequence must be an
    while number of codons.

    >>> _translate_str("ATGCCCTAG", table, cds=True)
    'MP'
    >>> _translate_str("AAACCCTAG", table, cds=True)
    Traceback (most recent call last):
       ...
    Bio.Data.CodonTable.TranslationError: First codon 'AAA' is not a start codon
    >>> _translate_str("ATGCCCTAGCCCTAG", table, cds=True)
    Traceback (most recent call last):
       ...
    Bio.Data.CodonTable.TranslationError: Extra in frame stop codon found.
    """

    if cds and len(sequence) % 3 != 0:
        raise CodonTable.TranslationError("Sequence length {0} is not a multiple of three".format(
            len(sequence)
        ))
    elif gap is not None and (not isinstance(gap, str) or len(gap) > 1):
        raise TypeError("Gap character should be a single character "
                        "string.")

    forward_table, getter, valid_letters = get_tables(table, to_stop=to_stop, gap=gap)

    sequence = sequence.upper()
    if not valid_letters.issuperset(set(sequence)):
        raise CodonTable.TranslationError("Invalid letters in the sequence: {}".format(
            set.difference(set(*sequence), valid_letters)
        ))

    amino_acids = getter(np.array(
        [sequence[start:start + 3] for start in range(0, len(sequence) - len(sequence) % 3, 3)]))

    if cds and amino_acids[0] != "M":
        raise CodonTable.TranslationError(
            "First codon '{0}' is not a start codon".format(sequence[:3]))

    nones = np.where(amino_acids == None)[0]

    if nones.shape[0] > 0:
        assert pos_stop is not None
        amino_acids[nones] = pos_stop

    _stop_locations = np.where(amino_acids == stop_symbol)[0]
    found_stops = _stop_locations.shape[0]

    if cds and found_stops > 1:
        raise CodonTable.TranslationError("Extra in frame stop codon found.")
    elif cds and found_stops and _stop_locations[0] < len(amino_acids) - 1:
        raise CodonTable.TranslationError("Extra in frame stop codon found.")
    if to_stop and found_stops > 0:
        amino_acids = amino_acids[:_stop_locations[0]]

    return "".join(amino_acids)


# These classes do contain lots of things, it is correct like it is
# pylint: disable=too-many-instance-attributes
class BED12:

    """
    BED12 parsing class.
    """

    __valid_coding = {"True": True, "False": False, True: True, False: False}

    _attribute_pattern = re.compile(r"([^;]*)=([^$=]*)(?:;|$)")

    def __init__(self, *args: Union[str, list, tuple, GffLine],
                 fasta_index=None,
                 phase=None,
                 sequence=None,
                 transcriptomic=False,
                 max_regression=0,
                 start_adjustment=True,
                 coding=True,
                 lenient=False,
                 table=0,
                 logger=create_null_logger()):

        """
        :param args: the BED12 line.
        :type args: (str, list, tuple, GffLine)

        :param fasta_index: Optional FAI index
        :param sequence: Optional sequence string

        :param transcriptomic: boolean flag
        :type transcriptomic: bool

        Constructor method.

        Each instance will have:

        :param chrom: chromosome
        :type chrom: str

        :param header: whether the line is a header line or not
        :type header: bool

        :param start: start position
        :type start: int

        :param end: end position
        :type end: int

        :param name: Name of the feature
        :type name: str

        :param score: score assigned to the feature.
        :type score: float
        :type score: None

        :param strand of the feature

        :param thickStart: "internal" start of the feature (e.g. CDS start)
        :type thickStart: int

        :param thickEnd: "internal" end of the feature (e.g. CDS end)
        :type thickEnd: int

        :param rgb: RGB color scheme. Currently not checked
        :type rgb: str

        :param blockCount: number of blocks (e.g. exons)
        :type blockCount: int

        :param blockSizes: sizes of the blocks (e.g. exons). Its length must be equal to blockCount
        :type blockSizes: list(int)

        :param blockStarts: list of start positions for the blocks.
        Its length must be equal to blockCount
        :type blockStarts: list(int)

        Additional parameters calculated inside the class:

        :param fasta_length: length of the feature (see len() method)
        :type fasta_length: int

        :param has_start_codon: flag. For transcriptomic BED12, it indicates
        whether we have a start codon or not.
        :type has_start_codon: bool

        :param has_stop_codon: flag. For transcriptomic BED12, it indicates
        whether we have a stop codon or not.
        :type has_stop_codon: bool

        :param start_codon: string of the start codon, if found
        :type start_codon: None
        :type start_codon: str

        :param stop_codon: string of the stop codon, if found
        :type stop_codon: None
        :type stop_codon: str
        """

        self._line = None
        self.header = False
        self.__phase = None  # Initialize to None for the non-transcriptomic objects
        self.__has_start = False
        self.__has_stop = False
        self.__transcriptomic = False
        self.__parent = None
        self.transcriptomic = transcriptomic
        if phase is not None:
            self.phase = phase  # This will check the validity of the phase itself
        self.__strand = None
        self.__max_regression = 0
        # This value will be set when checking for the internal sequence
        # If >=1, i.e. at least one internal stop codon, the ORF is invalid
        self._internal_stop_codons = 0
        self.chrom = None
        self.__start = self.__end = self.__thick_start = self.__thick_end = 0
        self.name = ""
        self.score = 0
        self.strand = None
        self.rgb = ''
<<<<<<< HEAD
        self.__block_sizes = np.zeros(1, dtype=np.int64)
        self.__block_starts = np.zeros(1, dtype=np.int64)
=======
        self.__block_sizes = np.zeros(1, dtype=np.int_)
        self.__block_starts = np.zeros(1, dtype=np.int_)
>>>>>>> ca90031c
        self.__block_count = 1
        self.__invalid = None
        self.invalid_reason = None
        self.fasta_length = None
        self.__in_index = True
        self.max_regression = max_regression
        self.start_adjustment = start_adjustment
        self.coding = coding
        if self.coding and self.phase is None:
            self.phase = 0
        self.__table = standard
        self.__table_index = 0
        self.table = table
        self.__lenient = lenient
        self.alias = None
        self.__logger = create_null_logger()
        self.logger = logger
        self.logger.debug("Set the basic properties for %s", self.chrom)

        if len(args) == 0:
            self.header = True
            return

        self._line = args[0]
        if isinstance(self._line, str) or self._line is None:
            if self._line is None:
                self._line = ''
            self._line = self._line.rstrip()
            if len(self._line) == 0 or self._line[0] == "#":
                self.header = True
                return
            self._fields = self._line.split("\t")
            if len(self._fields) in (12, 13):
                self.__set_values_from_fields()
                self.header = False
            else:
                self.header = True
                return
        elif isinstance(self._line, type(self)):  # Re-initialising with another object
            self.__set_values_from_bed12(args[0])
        elif isinstance(self._line, GffLine):
            if self._line.header is True:
                self.header = True
                return
            elif self.transcriptomic is False:
                error = "GFF lines can be used as BED12-equivalents only in a transcriptomic context."
                self.logger.error(error)
                raise TypeError(error)
            else:
                self.header = False
                if sequence:
                    fasta_length = len(sequence)
                elif fasta_index:
                    if isinstance(fasta_index, pysam.FastaFile):
                        fasta_length = fasta_index.get_reference_length(self._line.chrom)
                    elif isinstance(fasta_index, pyfaidx.Fasta):
                        sequence = fasta_index[self._line.chrom]
                        fasta_length = len(fasta_index[self._line.chrom])
                    else:
                        raise TypeError("Invalid FASTA index")
                else:
                    raise ValueError("Either a sequence or a FAI index are needed")
                self.__set_values_from_gff(fasta_length)

        elif not (isinstance(self._line, list) or isinstance(self._line, tuple)):
            raise TypeError("I need an ordered array, not {0}".format(type(self._line)))
        else:
            self._fields = self._line
            self.__set_values_from_fields()

        self.__check_validity(transcriptomic, fasta_index, sequence)

        if self.invalid and self.coding:
            self.logger.debug("%s cannot be coding as it is invalid (reason: %s)", self.chrom, self.invalid_reason)
            self.coding = False

        if self.coding and self.phase is None:
            self.phase = 0

    @property
    def is_transcript(self):
        """BED12 files are always transcripts for Mikado."""

        return True

    @property
    def is_gene(self):
        """BED12 files are never "genes" according to Mikado"""
        return False

    @property
    def source(self):
        return "bed12"

    @property
    def gene(self):
        return self.parent[0] if self.parent else None

    @property
    def parent(self):
        return self.__parent

    @property
    def table(self):
        return self.__table

    @table.setter
    def table(self, table):
        if table is None:
            self.__table = standard
            self.__table_index = 0
        elif isinstance(table, int):
            if table == 0:
                self.__table = standard
            else:
                self.__table = CodonTable.ambiguous_dna_by_id[table]
            self.__table_index = 0
        elif isinstance(table, str):
            self.__table = CodonTable.ambiguous_dna_by_name[table]
            self.__table_index = self.__table._codon_table.id
        elif isinstance(table, bytes):
            self.__table = CodonTable.ambiguous_dna_by_name[table.decode()]
            self.__table_index = self.__table._codon_table.id
        else:
            raise ValueError("Invalid table: {} (type: {})".format(
                    table, type(table)))
        return

    @parent.setter
    def parent(self, parent):
        if parent is not None and not isinstance(parent, str):
            raise TypeError(type(parent))
        self.__parent = [parent]

    def __getstate__(self):

        state = copy.deepcopy(dict((key, val) for key, val in self.__dict__.items()
                                   if key not in ("_BED12_table") and
                                   not isinstance(val, logging.Logger) and
                                   not isinstance(val, CodonTable.CodonTable)))

        return state

    def __setstate__(self, state):
        # del state["table"]
        self.__dict__.update(state)
        self.table = self.__table_index

    def _parse_attributes(self, attributes):

        """
        Private method that parses the last field of the GFF line.
        :return:
        """

        self.attribute_order = []

        infolist = self._attribute_pattern.findall(attributes.rstrip().rstrip(";"))

        for item in infolist:
            key, val = item
            if key.lower() in ("parent", "geneid"):
                self.parent = val
            elif "phase" in key.lower():
                self.phase = int(val)
                self.coding = True
            elif key.lower() == "coding":
                self.coding = self.__valid_coding.get(val, False)
                if self.transcriptomic is True:
                    self.phase = 0
            elif key.lower() == "alias":
                self.alias = val
            elif key.lower() == "id":
                self.name = val
            else:
                continue

    def __set_values_from_fields(self):

        """
        Private method that sets the correct values from the fields derived from the input line.
        :return:
        """
        self.chrom, self.start, self.end, \
            self.name, self.score, self.strand, \
            self.thick_start, self.thick_end, self.rgb, \
            self.block_count, block_sizes, block_starts = self._fields[:12]

        # Reduce memory usage
        intern(self.chrom)
        self.start = int(self.start) + 1
        self.end = int(self.end)
        try:
            self.score = float(self.score)
        except (ValueError, TypeError):
            self.score = None
        self.thick_start = int(self.thick_start) + 1
        self.thick_end = int(self.thick_end)
        self.block_count = int(self.block_count)
        if isinstance(block_sizes, (str, bytes)):
            self.block_sizes = [int(x) for x in block_sizes.split(",") if x]
        else:
            self.block_sizes = [int(x) for x in block_sizes]
        if isinstance(block_starts, (str, bytes)):
            self.block_starts = [int(x) for x in block_starts.split(",") if x]
        else:
            self.block_starts = [int(x) for x in block_starts]
        self._parse_attributes(self.name)
        if len(self._fields) == 13:
            self._parse_attributes(self._fields[-1])
        self.has_start_codon = None
        self.has_stop_codon = None
        self.start_codon = None
        self.stop_codon = None
        self.fasta_length = len(self)
        return

    def __set_values_from_bed12(self, line):

        self.__setstate__(line.__getstate__())
        return

    def __set_values_from_gff(self, fasta_length):
        """
        Private method that sets the correct values from the fields derived from an input GFF line.
        :return:
        """

        (self.chrom, self.thick_start,
         self.thick_end, self.strand, self.name) = (self._line.chrom,
                                                    self._line.start,
                                                    self._line.end, self._line.strand, self._line.id)
        intern(self.chrom)
        assert self.name is not None
        self.start = 1
        self.end = fasta_length
        self.score = self._line.score
        self.rgb = None
        self.block_count = 1
        self.block_sizes = [self.thick_end - self.thick_start +1]
        self.block_starts = [self.thick_start]
        self.has_start_codon = None
        self.has_stop_codon = None
        self.start_codon = None
        self.stop_codon = None
        self.fasta_length = fasta_length
        return

    def __check_validity(self, transcriptomic, fasta_index, sequence):
        """
        Private method that checks that the BED12 object has been instantiated correctly.

        :return:
        """

        del self.invalid

        if transcriptomic is True and self.coding is True:
            if not (fasta_index is not None or sequence is not None):
                self.logger.debug("No further check on the validity of %s as no sequence has been provided.",
                                  self.chrom)
                return

        if transcriptomic is True:
            self.has_start_codon = False
            self.has_stop_codon = False

        if transcriptomic is True and self.coding is True and (fasta_index is not None or sequence is not None):
            self.logger.debug("Starting to check the validity of %s", self.chrom)
            self.validity_checked = True
            if sequence is not None:
                self.fasta_length = len(sequence)
                if hasattr(sequence, "seq"):
                    sequence = str(sequence.seq)
                if not isinstance(sequence, str):
                    sequence = str(sequence)
            else:
                if self.id not in fasta_index:
                    self.logger.warning("%s not found in the index. Aborting the check, we will trust the ORF as-is.")
                    self.__in_index = False
                    return
                self.fasta_length = len(fasta_index[self.id])
                sequence = fasta_index[self.id]
                if hasattr(sequence, "seq"):
                    sequence = str(sequence.seq)
                if not isinstance(sequence, str):
                    sequence = str(sequence)

            assert isinstance(sequence, str)
            # Just double check that the sequence length is the same as what the BED would suggest
            if self.__is_invalid() is True:
                self.logger.debug("%s is invalid (%s)", self.chrom, self.invalid_reason)
                self.coding = False
                return

            if self.strand != "-":
                orf_sequence = sequence[
                               (self.thick_start - 1 if not self.phase else self.start + self.phase - 1):self.thick_end]
            else:
                orf_sequence = Seq.reverse_complement(
                    sequence[(self.thick_start - 1):(
                        self.thick_end if not self.phase else self.end - (3 - self.phase) % 3)])

            self.start_codon = str(orf_sequence)[:3].upper()
            self.stop_codon = str(orf_sequence[-3:]).upper()

            if self.start_codon in self.table.start_codons and (self.phase is None or self.phase == 0):
                self.logger.debug("Found start codon for %s. Setting phase to 0", self.chrom)
                self.has_start_codon = True
                self.phase = 0
            else:
                self.has_start_codon = False
                if self.start_adjustment is True:
                    self._adjust_start(sequence, orf_sequence)

            if self.stop_codon in self.table.stop_codons:
                self.has_stop_codon = True
            else:
                self.has_stop_codon = False
                if self.strand == "+" and self.end - self.thick_end < 3:
                    self.thick_end = self.end
                elif self.strand == "-" and self.thick_start - self.start < 3:
                    self.thick_start = 1

            self.logger.debug("%s with start codon (%s) and stop codon (%s). Valid: %s",
                              self.chrom, self.has_start_codon, self.has_stop_codon, not self.invalid)

            # Get only a proper multiple of three
            if self.__lenient is False:
                if self.strand != "-":
                    orf_sequence = sequence[
                                   (self.thick_start - 1 if not self.phase
                                    else self.start + self.phase - 1):self.thick_end]
                else:
                    orf_sequence = Seq.reverse_complement(
                        sequence[
                        (self.thick_start - 1):
                        (self.thick_end if not self.phase else self.end + 1 - (3 - self.phase) % 3)])

                last_pos = -3 - ((len(orf_sequence)) % 3)
                translated_seq = _translate_str(orf_sequence[:last_pos],
                                                table=self.table,
                                                gap='N')

                self._internal_stop_codons = str(translated_seq).count("*")
            del self.invalid
            if self.__is_invalid() is True:
                return

    def _adjust_start(self, sequence, orf_sequence):

        # self.logger.debug("Checking %s", self.chrom)
        assert len(orf_sequence) == (self.thick_end - self.thick_start + 1 - self.phase), (
                len(orf_sequence), (self.thick_end - self.thick_start + 1 - self.phase)
        )
        # Let's check UPstream first.
        # This means that we DO NOT have a starting Met and yet we are starting far upstream.
        # self.logger.debug("Starting to adjust the start of %s", self.chrom)
        if self.strand == "+" and self.thick_start > 3:
            for pos in range(self.thick_start, 3, -3):
                self.thick_start -= 3
                codon = sequence[pos - 4:pos - 1]
                is_start, is_stop = ((codon in self.table.start_codons),
                                     (codon in self.table.stop_codons))
                self.logger.debug("Checking pos %s (%s) for %s, start: %s; stop: %s",
                                  pos, codon, self.chrom, is_start, is_stop)
                if is_start:
                    # We have found a valid methionine.
                    break
                elif is_stop:
                    self.stop_codon = codon
                    self._internal_stop_codons = 1
                    assert self.invalid is True
                    self.logger.debug(
                        "Found in-frame stop codon for %s while expanding, stopping here. Invalid: %s (reason %s)",
                                        self.chrom, self.invalid, self.invalid_reason)
                    break
                continue

        elif self.strand == "-" and self.end - self.thick_end > 3:
            for pos in range(self.thick_end, self.end - 3, 3):
                self.thick_end += 3
                codon = Seq.reverse_complement(sequence[pos - 3:pos])
                is_start, is_stop = ((codon in self.table.start_codons),
                                     (codon in self.table.stop_codons))
                # self.logger.debug("Checking pos %s (%s) for %s, start: %s; stop: %s",
                #                   pos, codon, self.chrom, is_start, is_stop)
                if is_start:
                    # We have found a valid methionine.
                    self.logger.debug("Found correct start codon for %s while expanding, stopping here.",
                                      self.chrom)
                    break
                elif is_stop:
                    self.stop_codon = codon
                    self._internal_stop_codons = 1
                    assert self.invalid is True
                    self.logger.debug(
                        "Found in-frame stop codon for %s while expanding, stopping here. Invalid: %s (reason %s)",
                        self.chrom, self.invalid, self.invalid_reason)
                    break
        else:
            self.__regression(orf_sequence)

        if self.has_start_codon is False:
            # The validity will be automatically checked
            # self.logger.debug("Making adjustments in %s for missing start codon", self.chrom)
            if self.strand == "+":
                if self.thick_start - self.start <= 2:
                    new_phase = max(self.thick_start - self.start, 0)
                    self.phase = new_phase
                    self.thick_start = self.start
                else:
                    self.phase = 0
            else:
                if self.end - self.thick_end <= 2:
                    new_phase = max(self.end - self.thick_end, 0)
                    self.phase = new_phase
                    self.thick_end = self.end
                else:
                    self.phase = 0
        else:
            self.logger.debug("Setting phase of %s at 0 (end: %s; thick end: %s; thick start %s)",
                              self.chrom, self.end, self.thick_end, self.thick_start)
            self.phase = 0

        del self.invalid
        if self.invalid:
            self.logger.debug("%s is not coding after checking. Reason: %s", self.chrom, self.invalid_reason)
            self.coding = False

    def __regression(self, orf_sequence):
        self.logger.debug(
            "Starting the regression algorithm to find an internal start for %s (end: %s; thick start/end: %s, %s; phase %s)",
            self.chrom, self.end, self.thick_start, self.thick_end, self.phase)
        if self.strand != "-":
            # self.thick_start = self.phase + 3
            self.logger.debug("Starting to analyse %s; positions %s-%s",
                              self.chrom,
                              self.phase + 3,
                              self.phase + 3 + int(len(orf_sequence) * self.max_regression),
                              )
            for pos in range(self.phase + 3,
                             int(len(orf_sequence) * self.max_regression),
                             3):
                codon = orf_sequence[pos:pos + 3]
                # self.logger.debug("Testing position %s-%s (%s)", pos, pos + 3, codon)
                if codon in self.table.start_codons:
                    # Now we have to shift the start accordingly
                    self.has_start_codon = True
                    self.thick_start += pos
                    self.phase = 0
                    break
                else:
                    continue
            self.logger.debug("Final internal coords for %s: %s-%s", self.chrom, self.thick_start, self.thick_end)
        elif self.strand == "-":
            if self.end - self.thick_end < 3:
                self.phase = (3 - (self.end - self.thick_end) % 3) % 3
            self.logger.debug("Starting to analyse %s (phase %s); positions %s-%s",
                              self.chrom,
                              self.phase,
                              self.phase + 3,
                              self.phase + 3 + int(len(orf_sequence) * self.max_regression),
                              )
            for pos in range(self.phase + 3,
                             int(len(orf_sequence) * self.max_regression),
                             3):
                codon = orf_sequence[pos:pos + 3]
                # self.logger.debug("Testing position %s-%s (%s)", pos, pos + 3, codon)
                if codon in self.table.start_codons:
                    # Now we have to shift the start accordingly
                    self.has_start_codon = True
                    self.thick_end -= pos
                    self.phase = 0
                    break
            self.logger.debug("Final internal coords for %s: %s-%s", self.chrom, self.thick_start, self.thick_end)

    def __str__(self):

        if self.header is True:
            if self._line is not None:
                return self._line
            else:
                return "#"

        line = [self.chrom, self.start - 1, self.end]

        if self.transcriptomic is True:
            name = "ID={};coding={}".format(self.id, self.coding)
            if self.coding:
                name += ";phase={}".format(self.phase)
            if self.alias is not None and self.alias != self.id:
                name += ";alias={}".format(self.alias)

            line.append(name)
        else:
            line.append(self.name)

        if not self.score:
            line.append(0)
        else:
            line.append(self.score)
        if self.strand is None:
            line.append(".")
        else:
            line.append(self.strand)
        line.extend([self.thick_start - 1, self.thick_end])
        if not self.rgb:
            line.append(0)
        else:
            line.append(self.rgb)
        line.append(self.block_count)
        line.append(",".join([str(x) for x in self.block_sizes]))
        line.append(",".join([str(x) for x in self.block_starts]))
        return "\t".join([str(x) for x in line])

    def __eq__(self, other):
        for key in ["chrom", "strand", "start",
                    "end", "thick_start", "thick_end",
                    "block_count", "block_sizes",
                    "block_starts"]:
            if getattr(self, key) != getattr(other, key):
                return False
        return True

    def __len__(self):
        return self.end - self.start + 1

    def copy(self):

        return copy.deepcopy(self)

    def as_simple_dict(self):

        return {
            "chrom": self.chrom,
            "id": self.id,
            "start": self.start,
            "end": self.end,
            "name": self.name,
            "strand": self.strand,
            "thick_start": self.thick_start,
            "thick_end": self.thick_end,
            "score": self.score,
            "has_start_codon": self.has_start_codon,
            "has_stop_codon": self.has_stop_codon,
            "cds_len": self.cds_len,
            "phase": self.phase,
            "transcriptomic": self.transcriptomic,
        }

    @property
    def strand(self):
        """
        Strand of the feature. It must be one of None,+,-
        :rtype None | str
        """
        return self.__strand

    @strand.setter
    def strand(self, strand: str):
        """
        Setter for strand. It verifies that the value is correct.
        :param strand: New strand value
        :type strand: str | None
        """

        if strand in (".", "?", None):
            self.__strand = None
        elif strand in ("+", "-"):
            self.__strand = strand
        else:
            raise ValueError("Erroneous strand provided: {0}".format(self.strand))

    @property
    def cds_len(self):
        """
        Return the length of the internal feature i.e. the CDS:
        thickEnd-thickStart+1

        :rtype int
        """
        return self.thick_end - self.thick_start + 1

    @property
    def has_start_codon(self):
        """
        Property. True if the interval contains a start codon.
        :rtype bool
        :rtype None
        """

        return self.__has_start

    @has_start_codon.setter
    def has_start_codon(self, value: bool):
        """
        Setter for has_stop_codon. Valid values are boolean or None
        :param value: boolean flag
        :type value: bool
        :type value: None
        """

        if value not in (None, True, False):
            raise ValueError()
        self.__has_start = value

    @property
    def has_stop_codon(self):
        """
        Property. True if the interval contains a termination codon.
        :rtype bool
        :rtype None
        """
        return self.__has_stop

    @has_stop_codon.setter
    def has_stop_codon(self, value: bool):
        """
        Setter for has_stop_codon. Valid values are boolean.
        :param value: boolean flag
        :type value: bool
        :type value: None
        """
        if value not in (None, True, False):
            raise ValueError()
        self.__has_stop = value

    @property
    def full_orf(self):
        """
        Property. True if the BED12 is transcriptomic and has
        both start and stop codon, False otherwise.
        :rtype bool
        """
        return self.has_stop_codon and self.has_start_codon

    # pylint: disable=invalid-name
    @property
    def id(self):
        """
        Property. It returns the name of the feature.
        :rtype str
        """

        if self.transcriptomic is True:
            return self.chrom
        else:
            return self.name
    # pylint: enable=invalid-name

    @property
    def invalid(self):
        """
        Property. It performs basic checks on the BED line to verify its integrity.
        :rtype bool
        """

        if self.__invalid is None:
            self.__invalid = self.__is_invalid()

        return self.__invalid

    @invalid.deleter
    def invalid(self):
        self.__invalid = None


    def __is_invalid(self):

        if self._internal_stop_codons >= 1:
            self.invalid_reason = "{} internal stop codons found".format(self._internal_stop_codons)
            return True

        if self.fasta_length is None:
            self.fasta_length = len(self)

        if self.thick_start < self.start or self.thick_end > self.end:
            if self.thick_start == self.thick_end == self.block_sizes[0] == 0:
                pass
            else:
                invalid = "thickStart {0} <start {1}: {2}; end {3} <thickEnd {4} {5}"
                self.invalid_reason = invalid.format(self.thick_start,
                                                     self.start,
                                                     self.thick_start < self.start,
                                                     self.end,
                                                     self.thick_end,
                                                     self.thick_end > self.end)
                return True

        if self.transcriptomic is True:
            if self.__in_index is False:
                self.invalid_reason = "{} not found in the index!".format(self.chrom)
                return True

            if len(self) != self.fasta_length:
                self.invalid_reason = "Fasta length != BED length: {0} vs. {1}".format(
                    self.fasta_length,
                    len(self)
                )
                return True

            if self.__lenient is True:
                pass
            else:
                if (self.cds_len - self.phase) % 3 != 0:
                    if self.strand == "+" and self.thick_end != self.end:
                        self.invalid_reason = "Invalid CDS length: {0} % 3 = {1} ({2}-{3}, {4})".format(
                            self.cds_len - self.phase,
                            (self.cds_len - self.phase) % 3,
                            self.thick_start, self.thick_end, self.phase)
                        return True
                    elif self.strand == "-" and self.thick_start != self.start:
                        self.invalid_reason = "Invalid CDS length: {0} % 3 = {1} ({2}-{3}, {4})".format(
                            self.cds_len - self.phase,
                            (self.cds_len - self.phase) % 3,
                            self.thick_start, self.thick_end, self.phase)
                        return True

        self.invalid_reason = ''
        return False

    @property
    def transcriptomic(self):
        """
        Flag. If set to True, it indicates the BED contains
        transcriptomic rather than genomic coordinates.
        :rtype bool
        """
        return self.__transcriptomic

    @transcriptomic.setter
    def transcriptomic(self, value):
        """
        Setter for transcriptomic. A valid value must be boolean.
        :type value: bool
        """

        if not isinstance(value, bool):
            raise ValueError("Invalid value: {0}".format(value))
        self.__transcriptomic = value
        if value and self.phase is None:
            self.phase = 0
        elif not value:
            self.phase = None

    @property
    def start(self):
        return self.__start

    @start.setter
    def start(self, value):
<<<<<<< HEAD
        if not isint(value) and not isinstance(value, np.int64):
            raise ValueError("Thick end must be an integer!")
        self.__start = fast_int(value)
=======
        try:
            value = int(value)
        except (ValueError, TypeError):
            raise ValueError("Start must be an integer, not {}! Value: {}".format(type(value), value))
        self.__start = value
>>>>>>> ca90031c
        del self.invalid

    @start.deleter
    def start(self):
        self.__start = 0
        del self.invalid

    @property
    def end(self):
        return self.__end

    @end.setter
    def end(self, value):
<<<<<<< HEAD
        if not isint(value) and not isinstance(value, np.int64):
            raise ValueError("Thick end must be an integer, not {}! Value: {}".format(type(value), value))
        self.__end = fast_int(value)
=======
        try:
            value = int(value)
        except (ValueError, TypeError):
            raise ValueError("End must be an integer, not {}! Value: {}".format(type(value), value))
        self.__end = value
>>>>>>> ca90031c
        del self.invalid

    @end.deleter
    def end(self):
        self.__end = 0
        del self.invalid

    @property
    def thick_start(self):
        return self.__thick_start

    @thick_start.setter
    def thick_start(self, value):
<<<<<<< HEAD
        if not isint(value) and not isinstance(value, np.int64):
            raise ValueError("Thick end must be an integer!")
        self.__thick_start = fast_int(value)
=======
        try:
            value = int(value)
        except (ValueError, TypeError):
            raise ValueError("Thick start must be an integer, not {}! Value: {}".format(type(value), value))
        self.__thick_start = value
>>>>>>> ca90031c
        del self.invalid

    @thick_start.deleter
    def thick_start(self):
        self.__thick_start = 0
        del self.invalid

    @property
    def thick_end(self):
        return self.__thick_end

    @thick_end.setter
    def thick_end(self, value):
<<<<<<< HEAD
        if not isint(value) and not isinstance(value, np.int64):
            raise ValueError("Thick end must be an integer!")
        self.__thick_end = fast_int(value)
=======
        try:
            value = int(value)
        except (ValueError, TypeError):
            raise ValueError("Thick end must be an integer, not {}! Value: {}".format(type(value), value))
        self.__thick_end = value
>>>>>>> ca90031c
        del self.invalid

    @thick_end.deleter
    def thick_end(self):
        self.__thick_end = 0
        del self.invalid

    @property
    def phase(self):
        """This property is used for transcriptomic BED objects
        and indicates what the phase of the transcript is.
        So a BED object with an open 5'ORF whose first codon
        starts at the 1st base would have frame 1, at the second
        frame 2. In all other cases, the frame has to be 0.
        If the BED object is not transcriptomic, its frame is null
        (None).
        """

        return self.__phase

    @phase.setter
    def phase(self, val):

        if val not in (None, 0, 1, 2):
            raise ValueError("Invalid frame specified for {}: {}. Must be None or 0, 1, 2".format(
                self.name, val))
        elif self.transcriptomic is True and val not in (0, 1, 2):
            raise ValueError("A transcriptomic BED cannot have null frame.")
        del self.invalid
        self.__phase = val

    @phase.deleter
    def phase(self):
        self.__phase = None
        del self.invalid

    @property
    def block_count(self):
        return self.__block_count

    @block_count.setter
    def block_count(self, value):
<<<<<<< HEAD
        if not isint(value) and not isinstance(value, np.int64):
            raise ValueError("Thick end must be an integer!")
        self.__block_count = fast_int(value)
=======
        try:
            value = int(value)
        except (ValueError, TypeError):
            raise ValueError("Block count must be an integer, not {}! Value: {}".format(type(value), value))
        self.__block_count = value
>>>>>>> ca90031c
        del self.invalid

    @property
    def block_sizes(self):
        return self.__block_sizes

    @block_sizes.setter
    def block_sizes(self, sizes):
        sizes = np.array(sizes)
<<<<<<< HEAD
        if not issubclass(sizes.dtype.type, np.int64):
=======
        if not issubclass(sizes.dtype.type, np.int_):
>>>>>>> ca90031c
            raise TypeError("Block sizes should be integers!")
        self.__block_sizes = sizes
        del self.invalid

    @block_sizes.deleter
    def block_sizes(self):
<<<<<<< HEAD
        self.__block_sizes = np.zeros(1, dtype=np.int64)
=======
        self.__block_sizes = np.zeros(1, dtype=np.int_)
>>>>>>> ca90031c
        del self.invalid

    @property
    def block_starts(self):
        return self.__block_starts

    @block_starts.setter
    def block_starts(self, starts):
        starts = np.array(starts)
<<<<<<< HEAD
        if not issubclass(starts.dtype.type, np.int64):
=======
        if not issubclass(starts.dtype.type, np.int_):
>>>>>>> ca90031c
            raise TypeError("Block sizes should be integers! Dtype: {}; array: {}".format(
                starts.dtype, starts
            ))
        self.__block_starts = starts
        del self.invalid

    @block_starts.deleter
    def block_starts(self):
<<<<<<< HEAD
        self.__block_starts = np.zeros(1, dtype=np.int64)
=======
        self.__block_starts = np.zeros(1, dtype=np.int_)
>>>>>>> ca90031c
        del self.invalid

    @property
    def _max_regression(self):
        """
        This property is used to indicate how far downstream we should go in the
          FASTA sequence to find a valid start codon, in terms of percentage
          of the the cDNA sequence. So eg in a 300 nt cDNA a max_regression value
          of 0.3 would instruct the class to look only for the first 90 bps for
          a Met.
        """

        return self.__max_regression

    @_max_regression.setter
    def _max_regression(self, value):
        if not (isinstance(value, (int, float)) and 0 <= value <= 1):
            raise ValueError(
                "Invalid value specified for _max_regression (must be between 0 and 1): {}".format(value))
        self.__max_regression = value

    def expand(self, sequence, upstream, downstream, expand_orf=False, logger=create_null_logger()):

        """This method will expand a """
        # assert len(sequence) >= len(self)
        assert len(sequence) == len(self) + upstream + downstream, (len(sequence),
                                                                    len(self),
                                                                    upstream,
                                                                    downstream,
                                                                    len(self) + upstream + downstream)
        if len(self) == len(sequence):
            return
        if self.transcriptomic is False:
            raise ValueError("I cannot expand a non-transcriptomic BED12!")
        if self.strand == "-":
            raise NotImplementedError("I can only expand ORFs on the sense strand")

        old_sequence = sequence[upstream:len(self) + upstream]
        assert len(old_sequence) + upstream + downstream == len(sequence)
        self.fasta_length = len(sequence)

        # I presume that the sequence is already in the right orientation
        old_start_pos = self.thick_start + self.phase - 1
        old_end_pos = self.thick_end - (self.thick_end - old_start_pos) % 3
        old_orf = old_sequence[old_start_pos:old_end_pos].upper()
        logger.debug("Old sequence of %s (%s bps): %s[...]%s", self.id, len(old_sequence),
                     old_sequence[:10], old_sequence[-10:])
        logger.debug("Old ORF of %s (%s bps, phase %s): %s[...]%s", self.id, len(old_orf), self.phase,
                     old_orf[:10], old_orf[-10:])
        assert len(old_orf) > 0, (old_start_pos, old_end_pos)
        assert len(old_orf) % 3 == 0, (old_start_pos, old_end_pos)

        old_pep = _translate_str(old_orf, self.table, gap="N")
        if "*" in old_pep and old_pep.find("*") < len(old_pep) - 1:
            logger.error("Stop codon found within the ORF of %s (pos %s of %s; phase %s). This is invalid!",
                         self.id, old_pep.find("*"), len(old_pep), self.phase)

        self.start_codon = old_orf[:3]
        self.stop_codon = old_orf[-3:]
        logger.debug("%s: start codon %s, old start %s (%s); stop codon %s, old stop %s (%s)",
                     self.name, self.start_codon, self.thick_start + self.phase,
                     (self.thick_start + self.phase + upstream),
                     self.stop_codon, self.thick_end, (self.thick_end + upstream))
        # Now expand
        self.end = len(sequence)
        self.thick_start += upstream
        self.thick_end += upstream
        start_codon = str(self.start_codon).upper()
        stop_codon = str(self.stop_codon).upper()
        self.has_start_codon = (start_codon in self.table.start_codons)
        self.has_stop_codon = (stop_codon in self.table.stop_codons)
        self.logger.debug("%s has start codon (%s): %s", self.chrom, start_codon, self.has_start_codon)
        self.logger.debug("%s has stop codon (%s): %s", self.chrom, stop_codon, self.has_stop_codon)
        if expand_orf is True and not (self.has_start_codon and self.has_stop_codon):
            if not self.has_start_codon:
                for pos in range(old_start_pos + upstream,
                                 0,
                                 -3):
                    codon = sequence[pos:pos + 3].upper()

                    self.thick_start = pos + 1
                    if codon in self.table.start_codons:
                        # self.thick_start = pos
                        self.start_codon = codon
                        self.__has_start = True
                        logger.debug("Position %d, codon %s. Start codon found.", pos, codon)
                        break
                if self.start_codon not in self.table.start_codons:
                    self.phase = (self.thick_start - 1) % 3
                    logger.debug("No start codon found for %s. Thick start %s, new phase: %s",
                                 self.id, self.thick_start, self.phase)
                    self.thick_start = 1
                else:
                    self.phase = 0
                    self.__has_start = True

            coding_seq = sequence[self.thick_start + self.phase - 1:self.end]
            if len(coding_seq) % 3 != 0:
                # Only get a multiple of three
                coding_seq = coding_seq[:-((len(coding_seq)) % 3)]
            prot_seq = _translate_str(coding_seq, table=self.table, gap="N")
            # print(coding_seq, prot_seq, self.table, sep="\n")
            # raise ValueError()
            if "*" in prot_seq:
                self.thick_end = self.thick_start + self.phase - 1 + (1 + prot_seq.find("*")) * 3
                self.stop_codon = coding_seq[prot_seq.find("*") * 3:(1 + prot_seq.find("*")) * 3].upper()
                self.__has_stop = True
                logger.debug("New stop codon for %s: %s", self.name, self.thick_end)

            if self.stop_codon not in self.table.stop_codons:
                logger.debug("No valid stop codon found for %s", self.name)
                self.thick_end = self.end

        self.block_sizes = [self.thick_end - self.thick_start]
        self.block_starts = [self.thick_start]
        return

    @property
    def blocks(self):

        """This will return the coordinates of the blocks, with a 1-offset (as in GFF3)"""

        # First thing: calculate where each start point will be
        starts = self.block_starts + self.start - 1
        _bstarts = starts + 1
        _bends = starts + self.block_sizes

        return list(zip(_bstarts, _bends))

    def to_transcriptomic(self, sequence=None, fasta_index=None, start_adjustment=False,
                          lenient=False, alias=None, coding=True):

        """This method will return a transcriptomic version of the BED12. If the object is already transcriptomic,
        it will return itself."""

        if self.transcriptomic is True:
            return self
        self.coding = coding

        # First six fields of a BED object

        # Now we have to calculate the thickStart
        # block_count = self.block_count

        # Now we have to calculate the thickStart, thickEnd ..
        tStart, tEnd = None, None
        seen = 0
        # if self.strand == "+":
        #     adder = (0, 1)
        # else:
        #     adder = (0, 1)

        for block in self.blocks:
            if tStart and tEnd:
                # We have calculated them
                break
            if not tStart and block[0] <= self.thick_start <= block[1]:
                tStart = seen + self.thick_start - block[0] + 0  # adder[0]
            if not tEnd and block[0] <= self.thick_end <= block[1]:
                tEnd = seen + self.thick_end - block[0] + 1
            seen += block[1] - block[0] + 1

        assert tStart is not None and tEnd is not None, (tStart, tEnd, self.thick_start, self.thick_end, self.blocks)

        if self.strand == "+":
            bsizes = self.block_sizes[:]
        else:
            bsizes = np.flip(self.block_sizes)
            tStart, tEnd = self.block_sizes.sum() - tEnd, self.block_sizes.sum() - tStart

<<<<<<< HEAD
        bstarts = np.concatenate([np.zeros(1, dtype=np.int64), bsizes[:-1].cumsum()])
=======
        bstarts = np.concatenate([np.zeros(1, dtype=np.int_), bsizes[:-1].cumsum()])
>>>>>>> ca90031c
        # bstarts = [0]
        # for bs in bsizes[:-1]:
        #     bstarts.append(bs + bstarts[-1])
        assert len(bstarts) == len(bsizes) == self.block_count, (bstarts, bsizes, self.block_count)

        if self.coding:
            new_name = "ID={};coding={};phase={}".format(self.name.split(";")[0],
                                                         self.coding,
                                                         self.phase if self.phase is not None else 0)
        else:
            new_name = "ID={};coding={}".format(self.name.split(";")[0], self.coding)

        if alias is not None:
            new_name += ";alias={}".format(alias)

        new = list((self.name.split(";")[0],
                    0,
                    self.block_sizes.sum(),
                    new_name,
                    self.score,
                    "+"))

        new.extend(list((
            tStart,
            tEnd,
            self.rgb,
            self.block_count,
            bsizes,
            bstarts
        )))

        new = BED12(new,
                    phase=self.phase,
                    sequence=sequence,
                    coding=self.coding,
                    fasta_index=fasta_index,
                    transcriptomic=True,
                    lenient=lenient,
                    start_adjustment=start_adjustment)
        # assert new.invalid is False
        assert isinstance(new, type(self)), type(new)
        return new

    @property
    def logger(self):
        """
        Property. It returns the logger instance attached to the class.
        :rtype : logging.Logger | None
        """

        return self.__logger

    @logger.setter
    def logger(self, logger):
        """Set a logger for the instance.
        :param logger: a Logger instance
        :type logger: logging.Logger | None
        """
        if logger is None:
            if self.__logger is None:
                logger = create_null_logger()
                self.__logger = logger
            else:
                pass
        else:
            assert isinstance(logger, logging.Logger), type(logger)
            self.__logger = logger
        self.__logger.propagate = False
    #
    # @logger.deleter
    # def logger(self):
    #     self.__logger = create_null_logger()


class Bed12Parser(Parser):
    """Parser class for a Bed12Parser file.
    It accepts optionally a fasta index which is used to
    determine whether an ORF has start/stop codons."""

    __annot_type__ = "bed12"

    def __init__(self, handle,
                 fasta_index=None,
                 transcriptomic=False,
                 max_regression=0,
                 start_adjustment=True,
                 is_gff=False,
                 coding=False,
                 logger=create_null_logger(),
                 table=0):
        """
        Constructor method.
        :param handle: the input BED file.

        :param fasta_index: optional FAI file

        :param transcriptomic: flag. If set to True, it indicates
        that the BED file contains ORF information (like that derived
        from transdecoder) and is in transcriptomic rather than genomic coordinates.
        :type transcriptomic: bool

        :param max_regression: parameter to pass directly to BED12, indicating how much
        we should backtrack in the sequence to find a valid start codon
        """

        Parser.__init__(self, handle)
        self.transcriptomic = transcriptomic
        self.__max_regression = 0
        self._max_regression = max_regression
        self.coding = coding
        self.start_adjustment = start_adjustment
        self.logger = logger
        self.fasta_index = self.__set_fasta_index(fasta_index)
        self.__closed = False
        self.header = False
        self.__table = table
        self._is_bed12 = (not is_gff)

    @staticmethod
    def __set_fasta_index(fasta_index):
        if isinstance(fasta_index, dict):
            # check that this is a bona fide dictionary ...
            assert isinstance(
                fasta_index[random.choice(fasta_index.keys())],
                # fasta_index[numpy.random.choice(fasta_index.keys(), 1)],
                Bio.SeqRecord.SeqRecord)
        elif fasta_index is not None:
            if isinstance(fasta_index, (str, bytes)):
                if isinstance(fasta_index, bytes):
                    fasta_index = fasta_index.decode()
                assert os.path.exists(fasta_index)
                fasta_index = pysam.FastaFile(fasta_index)
            else:
                assert isinstance(fasta_index, pysam.FastaFile), type(fasta_index)
        return fasta_index

    def __iter__(self):
        return self

    def __next__(self, seq=None):

        if self._is_bed12 is True:
            return self.bed_next()
        else:
            return self.gff_next()

    def __getstate__(self):
        state = super().__getstate__()
        # Now let's remove the fasta index
        if state["fasta_index"] is not None:
            if isinstance(state["fasta_index"], pysam.FastaFile):
                state["fasta_index"] = state["fasta_index"].filename
        return state

    def __setstate__(self, state):
        fasta_index = state.pop("fasta_index", None)
        super().__setstate__(state)
        self.logger = create_null_logger()
        self.__set_fasta_index(fasta_index)

    def bed_next(self):
        """

        :return:
        """

        bed12 = None
        while bed12 is None:
            line = next(self._handle)
            try:
                bed12 = BED12(line,
                              fasta_index=self.fasta_index,
                              transcriptomic=self.transcriptomic,
                              max_regression=self._max_regression,
                              coding=self.coding,
                              table=self.__table,
                              logger=self.logger,
                              start_adjustment=self.start_adjustment)
            except Exception:
                error = "Invalid line for file {}, position {}:\n{}".format(
                    self.name, self._handle.tell(), line)
                raise ValueError(error)
        return bed12

    def gff_next(self):
        """

        :return:
        """

        bed12 = None
        while bed12 is None:
            line = next(self._handle)
            try:
                gff_line = GffLine(line)
            except Exception:
                error = "Invalid line for file {}, position {}:\n{}".format(
                    self.name, self._handle.tell(), line)
                raise ValueError(error)

            if gff_line.feature != "CDS":
                continue
            # Compatibility with BED12
            try:
                bed12 = BED12(gff_line,
                              fasta_index=self.fasta_index,
                              transcriptomic=self.transcriptomic,
                              max_regression=self._max_regression,
                              table=self.__table,
                              start_adjustment=self.start_adjustment,
                              logger=self.logger)
            except Exception:
                error = "Invalid line for file {}, position {}:\n{}".format(
                    self.name, self._handle.tell(), line)
                raise ValueError(error)
        # raise NotImplementedError("Still working on this!")
        return bed12

    def close(self):
        if self.__closed is False:
            self._handle.close()
            self.__closed = True

    @property
    def _max_regression(self):
        """
        This property is used to indicate how far downstream we should go in the
          FASTA sequence to find a valid start codon, in terms of percentage
          of the the cDNA sequence. So eg in a 300 nt cDNA a max_regression value
          of 0.3 would instruct the class to look only for the first 90 bps for
          a Met.
        """

        return self.__max_regression

    @_max_regression.setter
    def _max_regression(self, value):
        if not (isinstance(value, (int, float)) and 0 <= value <= 1):
            raise ValueError(
                "Invalid value specified for _max_regression (must be between 0 and 1): {}".format(value))
        self.__max_regression = value

    @property
    def coding(self):
        if not hasattr(self, "__coding"):
            self.__coding = False
        return self.__coding

    @coding.setter
    def coding(self, coding):
        if coding not in (False, True):
            raise ValueError(coding)
        self.__coding = coding


class Bed12ParseWrapper(mp.Process):

    def __init__(self,
                 identifier=None,
                 rec_queue=None,
                 return_queue=None,
                 log_queue=None,
                 level="DEBUG",
                 fasta_index=None,
                 transcriptomic=False,
                 max_regression=0,
                 is_gff=False,
                 coding=False,
                 start_adjustment=True,
                 table=0):

        """
        :param send_queue:
        :type send_queue: mp.Queue
        :param return_queue:
        :type send_queue: mp.Queue
        :param kwargs:
        """

        super().__init__()
        if identifier is None:
            raise ValueError
        self.__identifier = identifier
        self.rec_queue = rec_queue
        self.return_queue = return_queue
        self.logging_queue = log_queue
        self.transcriptomic = transcriptomic
        self.__max_regression = 0
        self._max_regression = max_regression
        self.coding = coding
        self.start_adjustment = start_adjustment

        if isinstance(fasta_index, dict):
            # check that this is a bona fide dictionary ...
            assert isinstance(
                # fasta_index[numpy.random.choice(fasta_index.keys(), 1)],
                fasta_index[random.choice(fasta_index.keys())],
                Bio.SeqRecord.SeqRecord)
        elif fasta_index is not None:
            if isinstance(fasta_index, (str, bytes)):
                if isinstance(fasta_index, bytes):
                    fasta_index = fasta_index.decode()
                assert os.path.exists(fasta_index)
                # fasta_index = pysam.FastaFile(fasta_index)
                fasta_index = pyfaidx.Fasta(fasta_index)
            else:
                assert isinstance(fasta_index, pysam.FastaFile), type(fasta_index)
        self._level = level
        self.fasta_index = fasta_index
        self.__closed = False
        self.header = False
        self.__table = table
        self._is_bed12 = (not is_gff)

    def bed_next(self, line, sequence=None):
        """

        :return:
        """

        try:
            bed12 = BED12(line,
                          logger=self.logger,
                          sequence=sequence,
                          transcriptomic=self.transcriptomic,
                          max_regression=self._max_regression,
                          start_adjustment=self.start_adjustment,
                          coding=self.coding,
                          table=self.__table)
        except Exception:
            raise ValueError("Invalid line: {}".format(line))
        return bed12

    def gff_next(self, line, sequence):
        """

        :return:
        """

        try:
            line = GffLine(line)
        except Exception:
            error = "Invalid line:\n{}".format(line)
            raise ValueError(error)

        if line.feature != "CDS":
            return None
            # Compatibility with BED12
        bed12 = BED12(line,
                      logger=self.logger,
                      sequence=sequence,
                      transcriptomic=self.transcriptomic,
                      max_regression=self._max_regression,
                      start_adjustment=self.start_adjustment,
                      table=self.__table)
        # raise NotImplementedError("Still working on this!")
        return bed12

    def run(self, *args, **kwargs):
        self.handler = logging_handlers.QueueHandler(self.logging_queue)
        self.logger = logging.getLogger(self.name)
        self.logger.addHandler(self.handler)
        self.logger.setLevel(self._level)
        self.logger.propagate = False

        self.logger.info("Started %s", self.__identifier)
        if self.rec_queue is None:
            self.return_queue.put(b"FINISHED")
            raise ValueError
        while True:
            if self.rec_queue.empty():
                sleep(0.1)
                continue
            line = self.rec_queue.get()
            if line in ("EXIT", b"EXIT"):
                self.rec_queue.put(b"EXIT")
                self.return_queue.put(b"FINISHED")
                break
            try:
                num, line, seq = line
                if seq is not None:
                    seq = zlib.decompress(seq).decode()
                if not self._is_bed12:
                    row = self.gff_next(line, seq)
                else:
                    row = self.bed_next(line, seq)

                if not row or row.header is True:
                    continue
                if row.invalid is True:
                    self.logger.warning("Invalid entry, reason: %s\n%s",
                                        row.invalid_reason,
                                        row)
                    continue
                # self.cache[num] = 
                self.return_queue.put((num, msgpack.dumps(row.as_simple_dict())))
            except AttributeError:
                pass
            except ValueError:
                raise ValueError(line)<|MERGE_RESOLUTION|>--- conflicted
+++ resolved
@@ -298,13 +298,9 @@
         self.score = 0
         self.strand = None
         self.rgb = ''
-<<<<<<< HEAD
+
         self.__block_sizes = np.zeros(1, dtype=np.int64)
         self.__block_starts = np.zeros(1, dtype=np.int64)
-=======
-        self.__block_sizes = np.zeros(1, dtype=np.int_)
-        self.__block_starts = np.zeros(1, dtype=np.int_)
->>>>>>> ca90031c
         self.__block_count = 1
         self.__invalid = None
         self.invalid_reason = None
@@ -1057,17 +1053,11 @@
 
     @start.setter
     def start(self, value):
-<<<<<<< HEAD
-        if not isint(value) and not isinstance(value, np.int64):
-            raise ValueError("Thick end must be an integer!")
-        self.__start = fast_int(value)
-=======
         try:
             value = int(value)
         except (ValueError, TypeError):
             raise ValueError("Start must be an integer, not {}! Value: {}".format(type(value), value))
         self.__start = value
->>>>>>> ca90031c
         del self.invalid
 
     @start.deleter
@@ -1081,17 +1071,11 @@
 
     @end.setter
     def end(self, value):
-<<<<<<< HEAD
-        if not isint(value) and not isinstance(value, np.int64):
-            raise ValueError("Thick end must be an integer, not {}! Value: {}".format(type(value), value))
-        self.__end = fast_int(value)
-=======
         try:
             value = int(value)
         except (ValueError, TypeError):
             raise ValueError("End must be an integer, not {}! Value: {}".format(type(value), value))
         self.__end = value
->>>>>>> ca90031c
         del self.invalid
 
     @end.deleter
@@ -1105,17 +1089,11 @@
 
     @thick_start.setter
     def thick_start(self, value):
-<<<<<<< HEAD
-        if not isint(value) and not isinstance(value, np.int64):
-            raise ValueError("Thick end must be an integer!")
-        self.__thick_start = fast_int(value)
-=======
         try:
             value = int(value)
         except (ValueError, TypeError):
             raise ValueError("Thick start must be an integer, not {}! Value: {}".format(type(value), value))
         self.__thick_start = value
->>>>>>> ca90031c
         del self.invalid
 
     @thick_start.deleter
@@ -1129,17 +1107,11 @@
 
     @thick_end.setter
     def thick_end(self, value):
-<<<<<<< HEAD
-        if not isint(value) and not isinstance(value, np.int64):
-            raise ValueError("Thick end must be an integer!")
-        self.__thick_end = fast_int(value)
-=======
         try:
             value = int(value)
         except (ValueError, TypeError):
             raise ValueError("Thick end must be an integer, not {}! Value: {}".format(type(value), value))
         self.__thick_end = value
->>>>>>> ca90031c
         del self.invalid
 
     @thick_end.deleter
@@ -1182,17 +1154,11 @@
 
     @block_count.setter
     def block_count(self, value):
-<<<<<<< HEAD
-        if not isint(value) and not isinstance(value, np.int64):
-            raise ValueError("Thick end must be an integer!")
-        self.__block_count = fast_int(value)
-=======
         try:
             value = int(value)
         except (ValueError, TypeError):
             raise ValueError("Block count must be an integer, not {}! Value: {}".format(type(value), value))
         self.__block_count = value
->>>>>>> ca90031c
         del self.invalid
 
     @property
@@ -1202,22 +1168,14 @@
     @block_sizes.setter
     def block_sizes(self, sizes):
         sizes = np.array(sizes)
-<<<<<<< HEAD
         if not issubclass(sizes.dtype.type, np.int64):
-=======
-        if not issubclass(sizes.dtype.type, np.int_):
->>>>>>> ca90031c
             raise TypeError("Block sizes should be integers!")
         self.__block_sizes = sizes
         del self.invalid
 
     @block_sizes.deleter
     def block_sizes(self):
-<<<<<<< HEAD
         self.__block_sizes = np.zeros(1, dtype=np.int64)
-=======
-        self.__block_sizes = np.zeros(1, dtype=np.int_)
->>>>>>> ca90031c
         del self.invalid
 
     @property
@@ -1227,11 +1185,7 @@
     @block_starts.setter
     def block_starts(self, starts):
         starts = np.array(starts)
-<<<<<<< HEAD
         if not issubclass(starts.dtype.type, np.int64):
-=======
-        if not issubclass(starts.dtype.type, np.int_):
->>>>>>> ca90031c
             raise TypeError("Block sizes should be integers! Dtype: {}; array: {}".format(
                 starts.dtype, starts
             ))
@@ -1240,11 +1194,7 @@
 
     @block_starts.deleter
     def block_starts(self):
-<<<<<<< HEAD
         self.__block_starts = np.zeros(1, dtype=np.int64)
-=======
-        self.__block_starts = np.zeros(1, dtype=np.int_)
->>>>>>> ca90031c
         del self.invalid
 
     @property
@@ -1415,11 +1365,7 @@
             bsizes = np.flip(self.block_sizes)
             tStart, tEnd = self.block_sizes.sum() - tEnd, self.block_sizes.sum() - tStart
 
-<<<<<<< HEAD
         bstarts = np.concatenate([np.zeros(1, dtype=np.int64), bsizes[:-1].cumsum()])
-=======
-        bstarts = np.concatenate([np.zeros(1, dtype=np.int_), bsizes[:-1].cumsum()])
->>>>>>> ca90031c
         # bstarts = [0]
         # for bs in bsizes[:-1]:
         #     bstarts.append(bs + bstarts[-1])
