--- conflicted
+++ resolved
@@ -1,42 +1,10 @@
+name: mikado2
 channels:
   - bioconda
   - conda-forge
   - intel
   - defaults
 dependencies:
-<<<<<<< HEAD
-  - defaults::python>=3.6,!=3.7.4
-  - pyyaml>=5.1
-  - msgpack-python>=0.5
-  - conda-forge::wheel>=0.33.1
-  - conda-forge::jsonschema>=3.0.1
-  - conda-forge::cython>=0.29.6
-  - conda-forge::Cython>=0.29.6
-  - conda-forge::numpy>=1.16.2
-  - conda-forge::scikit-learn>=0.20.3
-  - conda-forge::scipy>=1.2.1
-  - conda-forge::pandas>=0.24.2
-  - conda-forge::networkx>=2.2
-  - conda-forge::sqlalchemy>=1.3.2
-  - conda-forge::sqlalchemy-utils>=0.34.0,!=0.33
-  - conda-forge::biopython>=1.73
-  - conda-forge::intervaltree>=3.0.2
-  - conda-forge::pytest>=4.4.0
-  - bioconda::pyfaidx>=0.5.5.2
-  - conda-forge::python-magic>=0.4.15
-  - bioconda::snakemake-minimal>=5.4.4
-  - conda-forge::drmaa>=0.7.7
-  - conda-forge::docutils>=0.14
-  - conda-forge::tabulate>=0.8.3
-  - conda-forge::pandas>=0.24.2
-  - conda-forge::jsonref>=0.2
-  - bioconda::pysam>=0.15.2
-  - conda-forge::fastnumbers>=2.1.1
-  - pip
-  - conda-forge::rapidjson>=1.1.0
-  - conda-forge::python-rapidjson>=0.8
-  - conda-forge::hypothesis
-=======
   - _libgcc_mutex=0.1=main
   - anyjson=0.3.3
   - appdirs=1.4.3
@@ -142,6 +110,4 @@
   - zlib=1.2.11=h7b6447c_3
   - pip:
     - jsonref==0.2
-    - rapidjson==1.0.0
-prefix: /home/osboxes/miniconda3/envs/mikado2
->>>>>>> 21866a04
+    - rapidjson==1.0.0