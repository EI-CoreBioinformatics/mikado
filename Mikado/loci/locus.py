--- conflicted
+++ resolved
@@ -899,10 +899,6 @@
 
             for pos in range(len(order) - 1):
                 obj = order[pos]
-<<<<<<< HEAD
-                self.logger.debug("Checking %s", obj[2])
-=======
->>>>>>> 219e6f87
                 for other_obj in order[pos + 1:]:
                     if obj == other_obj:
                         continue
