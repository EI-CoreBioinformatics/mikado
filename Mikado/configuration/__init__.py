--- conflicted
+++ resolved
@@ -7,12 +7,9 @@
 from . import configurator
 import itertools
 import re
-<<<<<<< HEAD
 import textwrap
+import tomlkit
 
-=======
-import tomlkit
->>>>>>> f89b0f26
 
 __author__ = 'Luca Venturini'
 
