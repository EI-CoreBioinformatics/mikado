#!/usr/bin/env python3

"""
This subprogram is the second step in the pipeline. Its purpose is to
create the database that is needed by pick for fast access to the data
necessary during the analysis.
"""

import argparse
import functools
import glob
import os
import sys
import logging
import logging.handlers
import sqlalchemy
from ..configuration import configurator
from ..utilities import path_join, comma_split
from ..utilities.log_utils import create_default_logger, formatter
from ..utilities import dbutils
from ..serializers import orf, blast_serializer, junction
from ..serializers import external
from ..exceptions import InvalidJson
import pyfaidx
import numpy
from ..exceptions import InvalidSerialization


__author__ = 'Luca Venturini'


def xml_launcher(xml_candidate=None, json_conf=None, logger=None):

    """
    Thin rapper around blast_utils.XmlSerializer. Its purpose is
    to create a standard serializer object (use it with partial
     from functools)

    :param xml_candidate: An XML or ASN BLAST file name

    :param json_conf: the configuration dictionary, if available
    :type json_conf: (None | dict)

    :param logger: the logger instance.
    :type logger: (None | logging.Logger)

    :return:
    """

    xml_serializer = blast_serializer.XmlSerializer(
        xml_candidate,
        json_conf=json_conf,
        logger=logger)
    xml_serializer()


def load_junctions(args, logger):
    """
    Function that performs the loading of the junctions.

    :param args: the Namespace with all the details from the command line.

    :param logger: the logging instance.
    :type logger: (None | logging.Logger)

    :return:
    """

    if not args.json_conf["serialise"]["files"]["junctions"]:
        logger.info("Skipping junction loading as no junctions have been provided.")
        return

    if not args.json_conf["reference"]["genome"]:
        exc = InvalidJson(
            "Missing the genome FAI file for serialising the junctions. \
I cannot proceed with this step!")
        logger.exception(exc)
        raise exc

    logger.info("Starting to load junctions: %s",
                args.json_conf["serialise"]["files"]["junctions"])
    for junction_file in iter(
            j_file for j_file in args.json_conf["serialise"]["files"]["junctions"]
            if j_file != ''):
        logger.debug("Loading junctions: %s", junction_file)
        serializer = junction.JunctionSerializer(
            junction_file,
            json_conf=args.json_conf,
            logger=logger)
        serializer()
    logger.info("Loaded junctions")


def load_blast(args, logger):

    """
    Function to load the BLAST data into the chosen database.

    :param args: the Namespace with all the details from the command line.

    :param logger: the logging instance.
    :type logger: (None | logging.Logger)

    """
    if args.json_conf["serialise"]["files"]["xml"]:
        logger.info("Starting to load BLAST data")
        filenames = []

        part_launcher = functools.partial(
            xml_launcher,
            **{"json_conf": args.json_conf, "logger": logger})

        for xml in args.json_conf["serialise"]["files"]["xml"]:
            if os.path.isdir(xml):
                filenames.extend(
                    [os.path.join(xml, _xml) for _xml in
                     os.listdir(xml) if (_xml.endswith(".xml") or
                                         _xml.endswith(".xml.gz") or
                                         _xml.endswith(".asn.gz")) is True])
            else:
                filenames.extend(glob.glob(xml))

        if len(filenames) > 0:
            part_launcher(filenames)
            logger.info("Finished to load BLAST data")
        else:
            logger.warning("No valid BLAST file specified, skipping this phase")


def load_orfs(args, logger):

    """
    Function to load the ORFs into the DB.
    :param args:
    :param logger:
    :return:
    """

    if len(args.json_conf["serialise"]["files"]["orfs"]) > 0:
        logger.info("Starting to load ORF data")
        for orf_file in args.json_conf["serialise"]["files"]["orfs"]:
            logger.debug("Starting to load ORFs from %s", orf_file)
            try:
                serializer = orf.OrfSerializer(orf_file,
                                               json_conf=args.json_conf,
                                               logger=logger)
                serializer()
            except InvalidSerialization:
                logger.critical("Mikado serialise failed due to problems with the input data. Please check the logs.")
                os.remove(args.json_conf["db_settings"]["db"])
                sys.exit(1)
        logger.info("Finished loading ORF data")
    else:
        logger.info("No ORF data provided, skipping")


def load_external(args, logger):

    """Function to load external data from."""

<<<<<<< HEAD
    if not args.json_conf["serialise"]["files"]["external_scores"]:
=======
    if args.json_conf["serialise"]["files"]["external_scores"] in (None, ""):
>>>>>>> 10f0c516
        logger.debug("No external scores to load, returning")
        return
    else:
        logger.info("Starting to load external data")
        with external.ExternalSerializer(
                args.json_conf["serialise"]["files"]["external_scores"],
                json_conf=args.json_conf,
                logger=logger) as serializer:
            serializer()
        logger.info("Finished loading external data")


def setup(args):

    """
    Function to set up everything for the serialisation.
    :param args:
    :return:
    """

    logger = create_default_logger("serialiser")
    # Get the log level from general settings
    if args.start_method is not None:
        args.json_conf["multiprocessing_method"] = args.start_method

    if args.log_level is None:
        args.log_level = args.json_conf["log_settings"]["log_level"]
    else:
        args.json_conf["log_settings"]["log_level"] = args.log_level

    args.json_conf["serialise"]["log_level"] = args.json_conf["log_settings"]["log_level"]

    if args.procs is not None and args.procs > 0:
        args.json_conf["threads"] = args.procs

    # Retrieve data from the argparse and put it into the configuration
    for key in args.json_conf["serialise"]:
        if key == "files":
            for file_key in args.json_conf["serialise"]["files"]:
                if getattr(args, file_key):
                    if file_key in ("xml", "junctions", "orfs"):
                        setattr(args, file_key, getattr(args, file_key).split(","))
                    args.json_conf["serialise"]["files"][file_key] = getattr(args, file_key)
        elif key in ("SimpleComment", "Comment"):
            # Necessary for JSON configurations
            continue
        else:
            if getattr(args, key, None) or getattr(args, key, None) == 0:
                if getattr(args, key) is False or getattr(args, key) is None:
                    continue
                else:
                    args.json_conf["serialise"][key] = getattr(args, key)

    if args.db is not None:
        args.json_conf["db_settings"]["db"] = args.db
        args.json_conf["dbtype"] = "sqlite"

    if args.seed is not None:
        args.json_conf["seed"] = args.seed
        numpy.random.seed((args.seed) % (2 ** 32 - 1))
    else:
        numpy.random.seed(None)

    if args.output_dir is not None:
        args.json_conf["serialise"]["files"]["output_dir"] = args.output_dir
        if args.json_conf["db_settings"]["dbtype"] == "sqlite":
            args.json_conf["db_settings"]["db"] = os.path.basename(
                args.json_conf["db_settings"]["db"])

    args.json_conf["serialise"]["start_adjustment"] = args.start_adjustment

    if not os.path.exists(args.json_conf["serialise"]["files"]["output_dir"]):
        try:
            os.makedirs(args.json_conf["serialise"]["files"]["output_dir"])
        except (OSError, PermissionError) as exc:
            logger.error("Failed to create the output directory!")
            logger.exception(exc)
            raise
    elif not os.path.isdir(args.json_conf["serialise"]["files"]["output_dir"]):
        logger.error(
            "The specified output directory %s exists and is not a file; aborting",
            args.json_conf["serialise"]["files"]["output_dir"])
        raise OSError("The specified output directory %s exists and is not a file; aborting" %
                      args.json_conf["prepare"]["files"]["output_dir"])

    if args.json_conf["db_settings"]["dbtype"] == "sqlite":
        args.json_conf["db_settings"]["db"] = path_join(
            args.json_conf["serialise"]["files"]["output_dir"],
            args.json_conf["db_settings"]["db"])

    if args.log is not None:
        args.json_conf["serialise"]["files"]["log"] = args.log

    args.json_conf["log_settings"]["log"] = args.json_conf["serialise"]["files"]["log"][:]

    if args.json_conf["serialise"]["files"]["log"] is not None and args.json_conf["serialise"]["files"]["log"] != "":
        if args.log != args.json_conf["serialise"]["files"]["log"] and args.log is not None:
            args.json_conf["serialise"]["files"]["log"] = args.log
        if not isinstance(args.json_conf["serialise"]["files"]["log"], str):
            args.json_conf["serialise"]["files"]["log"].close()
            args.json_conf["serialise"]["files"]["log"] = args.json_conf["serialise"]["files"]["log"].name

        log = args.json_conf["serialise"]["files"]["log"]
        if os.path.dirname(log) == "":
            args.json_conf["serialise"]["files"]["log"] = \
                os.path.join(args.json_conf["serialise"]["files"]["output_dir"],
                             os.path.basename(log))
        else:
            logdir = os.path.dirname(log).rstrip(os.path.sep)
            logdir = os.path.relpath(logdir, args.json_conf["serialise"]["files"]["output_dir"])
            args.json_conf["serialise"]["files"]["log"] = \
                os.path.join(args.json_conf["serialise"]["files"]["output_dir"],
                             logdir,
                             os.path.basename(log))
        # path_join(args.json_conf["serialise"]["files"]["output_dir"], args.json_conf["serialise"]["files"]["log"])
        handlers = logger.handlers[:]
        for handler in handlers:
            # if hasattr(handler, "baseFilename"):
            logger.removeHandler(handler)

        os.makedirs(os.path.dirname(args.json_conf["serialise"]["files"]["log"]), exist_ok=True)
        open(args.json_conf["serialise"]["files"]["log"], "wt").close()
        handler = logging.FileHandler(args.json_conf["serialise"]["files"]["log"], mode="wt", delay=False)
        handler.setFormatter(formatter)
        logger.addHandler(handler)

    logger.setLevel("INFO")
    try:
        logger.info("Command line: %s", " ".join(sys.argv))
    except FileNotFoundError:
        for handler in logger.handlers:
            print("Handler:", handler.baseFilename)
        raise

    logger.info("Random seed: %s", args.json_conf["seed"])
    logger.setLevel(args.log_level)

    if args.json_conf["serialise"]["files"]["junctions"]:
        if args.genome_fai is not None:
            args.json_conf["reference"]["genome_fai"] = args.genome_fai
        elif args.json_conf["reference"]["genome_fai"] in (None, ""):
            if args.json_conf["reference"]["genome"] not in (None, ""):
                _ = pyfaidx.Fasta(args.json_conf["reference"]["genome"])
                args.json_conf["reference"]["genome_fai"] = _.faidx.indexname
            else:
                logger.critical("Missing FAI file for junction loading!")
                sys.exit(1)

    # File with the external scores
    if args.external_scores is not None:
        args.json_conf["serialise"]["files"]["external_scores"] = args.external_scores

    if args.max_regression is not None:
        args.json_conf["serialise"]["max_regression"] = args.max_regression

    if args.codon_table is not None:
        args.json_conf["serialise"]["codon_table"] = args.codon_table
    else:
        assert "codon_table" in args.json_conf["serialise"]

    # Add sqlalchemy logging
    sql_logger = logging.getLogger("sqlalchemy.engine")
    if args.log_level == "DEBUG":
        level = args.json_conf["serialise"]["log_level"]
    else:
        level = args.json_conf["log_settings"]["sql_level"]

    sql_logger.setLevel(level)
    sql_logger.addHandler(logger.handlers[0])

    logger.info("Using a %s database (location: %s)",
                args.json_conf["db_settings"]["dbtype"],
                args.json_conf["db_settings"]["db"])

    logger.info("Requested %d threads, forcing single thread: %s",
                args.json_conf["threads"],
                args.json_conf["serialise"]["single_thread"])

    return args, logger, sql_logger


def serialise(args):

    """
    Wrapper around the serializers objects. It uses the configuration
    supplied through the command line to launch the necessary tools.

    :param args: namespace with the necessary information for the serialisation
    :return:
    """

    args, logger, sql_logger = setup(args)

    # logger.info("Command line: %s",  " ".join(sys.argv))

    if args.json_conf["serialise"]["force"] is True:
        if (args.json_conf["db_settings"]["dbtype"] == "sqlite" and
                os.path.exists(args.json_conf["db_settings"]["db"])):
            logger.warn("Removing old data from %s because force option in place",
                        args.json_conf["db_settings"]["db"])
            os.remove(args.json_conf["db_settings"]["db"])

        engine = dbutils.connect(args.json_conf)
        meta = sqlalchemy.MetaData(bind=engine)
        meta.reflect(engine)
        for tab in reversed(meta.sorted_tables):
            logger.debug("Dropping %s", tab)
            tab.drop()
            if args.json_conf["db_settings"]["dbtype"] == "mysql":
                engine.execute("OPTIMIZE TABLE {}".format(tab.name))
        if args.json_conf["db_settings"]["dbtype"] == "mysql":
            engine.execute("")
        # This would fail in MySQL as it uses the OPTIMIZE TABLE syntax above
        elif args.json_conf["db_settings"]["dbtype"] != "sqlite":
            engine.execute("VACUUM")
        dbutils.DBBASE.metadata.create_all(engine)

    load_orfs(args, logger)
    load_blast(args, logger)
    load_external(args, logger)
    load_junctions(args, logger)
    logger.info("Finished")
    try:
        return 0
    except KeyboardInterrupt:
        raise
    except Exception as exc:
        logger.exception(exc)
    finally:
        logging.shutdown()
        return 0


def serialise_parser():
    """
    Parser function for the serialisation step.
    :return: argparse.Namespace
    """

    parser = argparse.ArgumentParser("Serialisation utility of the Mikado suite.")
    parser.add_argument("--start-method", dest="start_method",
                        choices=["fork", "spawn", "forkserver"],
                        default=None, help="Multiprocessing start method.")
    orfs = parser.add_argument_group()
    orfs.add_argument("--orfs", type=str, default=None,
                      help="ORF BED file(s), separated by commas")
    orfs.add_argument("--transcripts", default=None,
                      help="""Transcript FASTA file(s) used for ORF calling and BLAST queries,
                      separated by commas.
                      If multiple files are given, they must be in the same order of the
                      ORF files.
                      E.g. valid command lines are:

                      --transcript_fasta all_seqs1.fasta --orfs all_orfs.bed
                      --transcript_fasta seq1.fasta,seq2.fasta --orfs orfs1.bed,orf2.bed
                      --transcript_fasta all_seqs.fasta --orfs orfs1.bed,orf2.bed

                      These are invalid instead:

                      # Inverted order
                      --transcript_fasta seq1.fasta,seq2.fasta --orfs orfs2.bed,orf1.bed
                      #Two transcript files, one ORF file
                      --transcript_fasta seq1.fasta,seq2.fasta --orfs all_orfs.bed
                      """)
    orfs.add_argument("-mr", "--max-regression", dest="max_regression",
                      type=float, default=None,
                      help=""""Amount of sequence in the ORF (in %%) to backtrack
                      in order to find a valid START codon, if one is absent. Default: %(default)s""")
    orfs.add_argument("--codon-table", dest="codon_table", default=None,
                      help="""Codon table to use. Default: 0 (ie Standard, NCBI #1, but only ATG is considered \
a valid start codon.""")
    orfs.add_argument("-nsa", "--no-start-adjustment", default=True,
                      action="store_false",
                      dest="start_adjustment",
                      help="Disable the start adjustment algorithm. Useful when using e.g. TransDecoder vs 5+.")

    blast = parser.add_argument_group()
    blast.add_argument("--max_target_seqs", type=int, default=None,
                       help="Maximum number of target sequences.")
    blast.add_argument("--blast_targets", default=[], type=comma_split,
                       help="Target sequences")
    blast.add_argument("--xml", type=str, help="""XML file(s) to parse.
    They can be provided in three ways:
    - a comma-separated list
    - as a base folder
    - using bash-like name expansion (*,?, etc.). In this case, you have to
    enclose the filename pattern in double quotes.

    Multiple folders/file patterns can be given, separated by a comma.
    """, default=[])
    blast.add_argument("-p", "--procs", type=int,
                       help="""Number of threads to use for
    analysing the BLAST files. This number should not be higher than the total number of XML files.
    """, default=None)
    blast.add_argument("--single-thread", action="store_true",
                       default=None, dest="single_thread",
                       help="""Force serialise to run with a single thread, irrespective of
                       other configuration options.""")

    junctions = parser.add_argument_group()
    junctions.add_argument("--genome_fai", default=None)
    junctions.add_argument("--junctions", type=str, default=None)

    external_args = parser.add_argument_group()
    external_args.add_argument(
        "--external-scores",
        dest="external_scores",
        help="""Tabular file containing external scores for the transcripts.
        Each column should have a distinct name, and transcripts have to be listed on the first column.""")

    generic = parser.add_argument_group()
    generic.add_argument("-mo", "--max-objects", dest="max_objects",
                         type=int, default=None,  # So it can actually be set through the JSON
                         help="""Maximum number of objects to cache in memory before
                         committing to the database. Default: 100,000 i.e.
                         approximately 450MB RAM usage for Drosophila.""")
    generic.add_argument("-f", "--force", action="store_true", default=False,
                         help="""Flag. If set, an existing databse will be deleted (sqlite)
                         or dropped (MySQL/PostGreSQL) before beginning the serialisation.""")
    # If None, the default configuration will be used (from the blueprint)
    generic.add_argument("--json-conf", default=None,
                         dest="json_conf", type=configurator.to_json,
                         required=True)
    generic.add_argument("-l", "--log", type=str, default=None, nargs='?', help="Optional log file. Default: stderr")
    parser.add_argument("-od", "--output-dir", dest="output_dir",
                        type=str, default=None,
                        help="Output directory. Default: current working directory")
    generic.add_argument("-lv", "--log-level", default=None,
                         choices=["DEBUG", "INFO", "WARN", "ERROR"],
                         help="Log level. Default: derived from the configuration; if absent, INFO")
    generic.add_argument("db", type=str, default=None,
                         nargs='?',
                         help="Optional output database. Default: derived from json_conf")
    generic.add_argument("--seed", type=int, default=None,
                         help="Random seed number.")
    parser.set_defaults(func=serialise)
    return parser<|MERGE_RESOLUTION|>--- conflicted
+++ resolved
@@ -158,11 +158,7 @@
 
     """Function to load external data from."""
 
-<<<<<<< HEAD
-    if not args.json_conf["serialise"]["files"]["external_scores"]:
-=======
     if args.json_conf["serialise"]["files"]["external_scores"] in (None, ""):
->>>>>>> 10f0c516
         logger.debug("No external scores to load, returning")
         return
     else:
