--- conflicted
+++ resolved
@@ -405,15 +405,9 @@
                 fa = pyfaidx.Fasta(os.path.join(folder.name,
                                                 "mikado_prepared.fasta"))
                 logged = [_ for _ in open(args.json_conf["prepare"]["files"]["log"])]
-<<<<<<< HEAD
                 self.assertTrue("AT5G01530.1" in fa.keys())
                 self.assertFalse("AT5G01530.2" in fa.keys())
                 if b is False:
-=======
-                self.assertFalse("AT5G01530.1" in fa.keys())
-                self.assertTrue("AT5G01530.2" in fa.keys())
-                if b is True:
->>>>>>> ca90031c
                     self.assertEqual(len(fa.keys()), 4)
                     self.assertEqual(sorted(fa.keys()), sorted(["AT5G01530."+str(_) for _ in [0, 2, 3, 4]]))
                 else:
