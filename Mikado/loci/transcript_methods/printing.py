"""
This module contains the methods related to creating the proper output lines for printing
GFFs/GTFs starting from the transcript class.
"""


from collections import Counter
import functools
from ...parsers.GTF import GtfLine
from ...parsers.GFF import GffLine
from ...parsers.bed12 import BED12
import intervaltree

__author__ = 'Luca Venturini'


def __create_cds_lines(transcript,
                       cds_run,
                       tid,
<<<<<<< HEAD
                       to_gtf=False,
                       with_introns=False):
=======
                       to_gtf=False, with_introns=False):
>>>>>>> a25c3014

    """
    Private method to create the exon/UTR/CDS lines for printing
    out in GTF/GFF format.
    :param transcript: the transcript instance
    :type transcript: mikado_lib.loci_objects.transcript.Transcript
    :param cds_run: the internal orf run we are preparing
    :param tid: name of the transcript
    :param to_gtf: boolean, indicates whether the lines should be GTF or GFF
    :param with_introns: boolean, if True introns will be added to the output
    we want GTF or GFF output
    :return:
    """

    exon_lines = []
    cds_begin = False
    counter = Counter()

    line_creator = functools.partial(__create_exon_line,
                                     transcript,
                                     **{"to_gtf": to_gtf,
                                        "tid": tid})

    if with_introns is True:
        cds_run = cds_run[:]
        for intron in transcript.introns:
            cds_run.append(("intron", intron))

    cds_run = sorted(cds_run, key=lambda segment: (segment[1][0],
                                                   segment[0].lower()))

    for segment in cds_run:
        try:
            exon_line, counter, cds_begin = line_creator(segment,
                                                         counter,
                                                         cds_begin)
        except IndexError:
            raise IndexError(cds_run)
        assert exon_line.start >= transcript.start, (transcript.start, segment, cds_run)
        assert exon_line.end <= transcript.end
<<<<<<< HEAD
        if segment[0] == "CDS":
            assert len(segment) == 3, (segment, cds_run)
            if to_gtf is False:
                exon_line.phase = segment[2]
            else:
                exon_line.phase = (3 - segment[2]) % 3
=======
>>>>>>> a25c3014
        exon_lines.append(exon_line)

    # if to_gtf is False:
    #     exon_lines = [exon_line for exon_line in
    #                   __add_phase(transcript, exon_lines, first_phase=first_phase)]
    # else:
    #     exon_lines = [exon_line for exon_line in
    #                   __add_frame(transcript, exon_lines, first_phase=first_phase)]

    assert not any(True for x in exon_lines if x.feature == "CDS" and x.phase is None), [str(_) for _ in exon_lines]

    return [str(line) for line in exon_lines]


# pylint: disable=too-many-arguments
def __create_exon_line(transcript, segment, counter, cds_begin,
                       tid="", to_gtf=False):
    """
    Private method that creates an exon line for printing.
    :param transcript: the transcript instance
    :type transcript: mikado_lib.loci_objects.transcript.Transcript

    :param segment: a segment of the form (feature, start, end)
    :type segment: list(str, intervaltree.Interval)

    :param counter: a Counter object that keeps track of how many exons,
    CDS, UTR segments we have already seen
    :type counter: Counter

    :param cds_begin: boolean flag that indicates whether the CDS has already begun
    :type cds_begin: bool

    :param tid: name of the transcript
    :param to_gtf: boolean flag

    :return: exon_line, counter, cds_begin
    :rtype: ((GtfLine | GffLine), Counter, bool)
    """

    if to_gtf is False:
        constructor = GffLine
        utr3_feature = "three_prime_UTR"
        utr5_feature = "five_prime_UTR"
    else:
        constructor = GtfLine
        utr3_feature = "3UTR"
        utr5_feature = "5UTR"

    assert segment[0] in ("UTR", "CDS", "exon", "intron"), segment

    phase = None
    if segment[0] == "UTR":
        if (cds_begin is True and transcript.strand == "-") or \
                (transcript.strand == "+" and cds_begin is False):
            feature = utr5_feature
            counter.update(["five"])
            index = counter["five"]
        else:
            feature = utr3_feature
            counter.update(["three"])
            index = counter["three"]
    elif segment[0] == "CDS":
        cds_begin = True
        counter.update(["CDS"])
        index = counter["CDS"]
        feature = "CDS"
        try:
            phase = segment[2]
        except IndexError:
            raise IndexError(segment)
    else:
        counter.update([segment[0]])
        index = counter[segment[0]]
        feature = segment[0]
    exon_line = constructor(None)

    for attr in ["chrom", "source", "strand"]:
        setattr(exon_line, attr, getattr(transcript, attr))

    exon_line.feature = feature
    exon_line.start, exon_line.end = segment[1][0], segment[1][1]
    exon_line.phase = phase

    exon_line.score = None
    if to_gtf is True:
        # noinspection PyPropertyAccess
        exon_line.gene = transcript.parent
        exon_line.transcript = tid
    else:
        exon_line.id = "{0}.{1}{2}".format(tid, feature, index)
        exon_line.parent = tid
    return exon_line, counter, cds_begin
# pylint: enable=too-many-arguments


def create_lines_cds(transcript, to_gtf=False, with_introns=False):

    """
    Method to create the GTF/GFF lines for printing in the presence of CDS information.
    WARNING: at the moment, the phase support is disabled.
    :param transcript: the transcript instance
    :type transcript: mikado_lib.loci_objects.transcript.Transcript

    :param to_gtf: boolean, it indicates whether the output is GTF (True) or GFF3 (False)

    :param first_phase: number it indicates the phase of the first CDS exon. It defaults to 0.
    :param with_introns: boolean, if set to True, introns will be printed as well.
    :return:
    """

    if to_gtf is False:
        constructor = GffLine
    else:
        constructor = GtfLine

    lines = []
    transcript_counter = 0

    parent_line = constructor(None)
    if transcript.is_coding is False:
        lines = create_lines_no_cds(transcript, to_gtf=to_gtf)
    else:
        for index, cds_run in enumerate(transcript.internal_orfs):
            if transcript.number_internal_orfs > 1:
                transcript_counter += 1
                tid = "{0}.orf{1}".format(transcript.id, transcript_counter)

                if index == transcript.selected_internal_orf_index:
                    transcript.attributes["maximal"] = True
                else:
                    transcript.attributes["maximal"] = False
            else:
                tid = transcript.id
            cds_run = transcript.internal_orfs[index]

            for attr in ["chrom", "source", "feature", "start", "end",
                         "score", "strand", "attributes", "parent"]:
                setattr(parent_line, attr, getattr(transcript, attr))

            parent_line.phase = '.'

            parent_line.id = tid
            parent_line.name = transcript.id

            exon_lines = __create_cds_lines(transcript,
                                            cds_run,
                                            tid,
                                            to_gtf=to_gtf,
                                            with_introns=with_introns)

            lines.append(str(parent_line))
            lines.extend(exon_lines)
    return lines


def create_lines_bed(transcript):

    """
    Method to create a BED12 object for printing
    :param transcript: Mikado.py.loci.transcript.Transcript
    :return:
    """

    bed12 = BED12()
    bed12.transcriptomic = False
    bed12.header = False
    bed12.chrom = transcript.chrom
    bed12.start = transcript.start
    bed12.end = transcript.end
    bed12.name = transcript.id
    bed12.score = transcript.score
    bed12.strand = transcript.strand
    if transcript.is_coding:
        bed12.thick_start = transcript.combined_cds[0][0]
        bed12.thick_end = transcript.combined_cds[-1][1]
    else:
        bed12.thick_start = bed12.thick_end = bed12.start
    bed12.block_count = transcript.exon_num
    bed12.block_sizes = [exon.end - exon.begin + 1 for exon in transcript.exons]
    bed12.block_starts = [0]
    for pos, intron in enumerate(transcript.introns):
        bed12.block_starts.append(bed12.block_sizes[pos] + intron.end - intron.begin + 1)
    return str(bed12)


def __add_phase(transcript, exon_lines, first_phase=0):

    """
    Private method to add the phase to a transcript. The phase is defined as
    the reverse of the modulo 3 of the number of bases from the start.
    Or:

    (3 - (len(cds so far) % 3)) % 3

    Or (more verbose):

    modulo = len(cds so far) % 3
    if modulo == 0:
       phase = 0
    elif modulo == 1:
       phase = 2
    else:
       phase = 1

    :param transcript: the transcript instance
    :type transcript: mikado_lib.loci_objects.transcript.Transcript

    :param exon_lines:
    :return:
    """

    # We start by 0 if no CDS loaded, else
    # we use the first phase

    previous = (3 - (first_phase % 3)) % 3

    new_lines = []
    for line in sorted(exon_lines, reverse=(transcript.strand == "-")):
        if line.feature == "CDS":
            phase = (3 - (previous % 3)) % 3
            line.phase = phase
            previous += len(line)
        new_lines.append(line)
    return sorted(new_lines)


def __add_frame(transcript, exon_lines, first_phase=0):

    """
    Private method to add the frame to a transcript. The frame is defined as
    the modulo 3 of the number of bases from the start.
    Or:

    len(cds so far) % 3

    In this library, the frame (correct definition for the field in GTF)
    is aliased as "phase".

    :param transcript: the transcript instance
    :type transcript: mikado_lib.loci_objects.transcript.Transcript

    :param exon_lines:
    :return:
    """

    # We start by 0 if no CDS loaded, else
    # we use the first phase

    previous = first_phase % 3

    new_lines = []
    for line in sorted(exon_lines, reverse=(transcript.strand == "-")):
        if line.feature == "CDS":
            frame = previous % 3
            line.frame = frame
            previous += len(line)
        new_lines.append(line)
    return sorted(new_lines)


def create_lines_no_cds(transcript,
                        to_gtf=False):

    """
    Method to create the GTF/GFF lines for printing in the absence of CDS information.

    :param transcript: the Transcript instance
    :type transcript: mikado_lib.loci_objects.transcript.Transcript

    :param to_gtf: boolean, it indicates whether the output is GTF (True) or GFF3 (False)
    :type to_gtf: bool
    """

    if to_gtf is True:
        constructor = GtfLine
    else:
        constructor = GffLine

    parent_line = constructor(None)

    for attr in ["chrom", "source", "feature", "start", "end",
                 "score", "strand", "attributes", "parent"]:
        setattr(parent_line, attr, getattr(transcript, attr))

    parent_line.phase = '.'
    parent_line.id = transcript.id

    parent_line.name = transcript.name

    lines = [str(parent_line)]
    exon_lines = []

    exon_count = 0
    for exon in transcript.exons:
        exon_count += 1
        exon_line = constructor(None)
        for attr in ["chrom", "source", "strand", "attributes"]:
            setattr(exon_line, attr, getattr(transcript, attr))
        exon_line.feature = "exon"
        exon_line.start, exon_line.end = exon[0], exon[1]
        assert exon_line.start >= transcript.start
        assert exon_line.end <= transcript.end
        exon_line.score = None
        exon_line.phase = None

        exon_line.id = "{0}.{1}{2}".format(transcript.id, "exon", exon_count)
        exon_line.parent = transcript.id
        exon_line.name = transcript.name
        exon_lines.append(str(exon_line))

    lines.extend(exon_lines)
    return lines<|MERGE_RESOLUTION|>--- conflicted
+++ resolved
@@ -9,7 +9,6 @@
 from ...parsers.GTF import GtfLine
 from ...parsers.GFF import GffLine
 from ...parsers.bed12 import BED12
-import intervaltree
 
 __author__ = 'Luca Venturini'
 
@@ -17,12 +16,8 @@
 def __create_cds_lines(transcript,
                        cds_run,
                        tid,
-<<<<<<< HEAD
                        to_gtf=False,
                        with_introns=False):
-=======
-                       to_gtf=False, with_introns=False):
->>>>>>> a25c3014
 
     """
     Private method to create the exon/UTR/CDS lines for printing
@@ -63,15 +58,12 @@
             raise IndexError(cds_run)
         assert exon_line.start >= transcript.start, (transcript.start, segment, cds_run)
         assert exon_line.end <= transcript.end
-<<<<<<< HEAD
         if segment[0] == "CDS":
             assert len(segment) == 3, (segment, cds_run)
             if to_gtf is False:
                 exon_line.phase = segment[2]
             else:
                 exon_line.phase = (3 - segment[2]) % 3
-=======
->>>>>>> a25c3014
         exon_lines.append(exon_line)
 
     # if to_gtf is False:
@@ -177,7 +169,6 @@
 
     :param to_gtf: boolean, it indicates whether the output is GTF (True) or GFF3 (False)
 
-    :param first_phase: number it indicates the phase of the first CDS exon. It defaults to 0.
     :param with_introns: boolean, if set to True, introns will be printed as well.
     :return:
     """
