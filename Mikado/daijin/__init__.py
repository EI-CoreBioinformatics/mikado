--- conflicted
+++ resolved
@@ -413,32 +413,8 @@
     snakemake.snakemake(
         pkg_resources.resource_filename("Mikado",
                                         os.path.join("daijin", "assemble.smk")),
-<<<<<<< HEAD
-        dryrun=args.dryrun,
-        cores=args.cores,
-        nodes=args.jobs,
-        configfile=yaml_file.name,
-        config=additional_config,
-        workdir=CWD,
-        cluster_config=hpc_conf,
-        cluster=cluster_var,
-        drmaa=drmaa_var,
-        printshellcmds=True,
-        snakemakepath=shutil.which("snakemake"),
-        use_conda=args.use_conda,
-        stats="daijin_tr_" + NOW + ".stats",
-        force_incomplete=args.rerun_incomplete,
-        detailed_summary=args.detailed_summary,
-        list_resources=args.list,
-        latency_wait=latency,
-        printdag=args.dag,
-        forceall=args.dag,
-        forcerun=args.forcerun,
-        lock=(not args.nolock))
-=======
         **kwds
         )
->>>>>>> 21866a04
 # pylint: enable=too-many-locals
 
 
@@ -543,33 +519,6 @@
         print("INFO: Increasing the number of chunks for DIAMOND/BLASTX to match the requested threads, \
 as Mikado serialise relies on having a number of chunks equal or greater than the number of requested threads.")
 
-<<<<<<< HEAD
-    snakemake.snakemake(
-        pkg_resources.resource_filename("Mikado",
-                                        os.path.join("daijin", "mikado.smk")),
-        ignore_ambiguity=False,
-        cores=args.cores,
-        dryrun=args.dryrun,
-        nodes=args.jobs,
-        configfile=yaml_file.name,
-        config=additional_config,
-        workdir=CWD,
-        cluster_config=hpc_conf,
-        cluster=cluster_var,
-        drmaa=drmaa_var,
-        latency_wait=latency,
-        printshellcmds=True,
-        use_conda=args.use_conda,
-        snakemakepath=shutil.which("snakemake"),
-        stats="daijin_tr_" + NOW + ".stats",
-        force_incomplete=args.rerun_incomplete,
-        detailed_summary=args.detailed_summary,
-        list_resources=args.list,
-        printdag=args.dag,
-        forceall=args.dag,
-        forcerun=args.forcerun,
-        lock=(not args.nolock))
-=======
     kwds = {
         "ignore_ambiguity": False,
         "cores": args.cores,
@@ -604,9 +553,8 @@
                                         os.path.join("daijin", "mikado.smk")),
         **kwds
     )
->>>>>>> 21866a04
-
-
+
+    
 def main(call_args=None):
 
     """
