#Version 1.1 - "Prodigal"

Highlights for this release are the swithing by default to Prodigal in lieu of TransDecoder and to DIAMOND instead of NCBI BLASTX. The rationale behind the change is that the two former default programs scale poorly with the size of datasets, as neither was designed to maintain a good execution speed with potentially million sequences. Prodigal and DIAMOND fare much better with big datasets, and do speed up significantly the execution of the whole Daijin pipeline.

Changes in this release:

- Mikado is now compatible with NetworkX v. 2x.
- Mikado now accepts ORFs calculated by Prodigal, in GFF3 format, instead of only those by TransDecoder in BED format.
- Mikado compare indices now are **SQLite3 databases**, not compressed JSON files as in previous versions. This should allows for a faster loading and potentially, down the line, the chance to parallelise compare.
- By default, Daijin now uses **Prodigal and DIAMOND** instead of TransDecoder and BLAST. This should lead to massive speed-ups during the pipeline, although at the cost of slightly reduced accuracy.
- Improved the algorithm for finding retained introns, using a graph structure instead of potentially checking against every other transcript in the locus.
- Mikado configure now has a new flag, "--daijin", which instructs the program to create a Daijin-compatible configuration file, rather than a Mikado-only one.
- Fixed some bugs in Daijin regarding the handling of Long Reads.
<<<<<<< HEAD
- Fixed a bugs in Daijin regarding the calculation of Trinity parameters - previously, Daijin could potentially ask Trinity for parameters for N times, where N is the number of required assemblies.
- Solved a bug that created incompatibility with BioPython >= 1.69
- Solved some bugs that prevented Daijin from functioning correctly on a local computer
- Now Daijin by default recovers the information to load external software from an external configuration file. This allows for having a standard configuration file for external programs, without having to modify the main configuration all the time.
=======
- Fixed a bug in Daijin regarding the calculation of Trinity parameters - previously, Daijin could potentially ask Trinity for parameters for N times, where N is the number of required assemblies, lengthening the startup time.
- Solved a bug that created incompatibility with BioPython >= 1.69.
- Solved some bugs that prevented Daijin from functioning correctly on a local computer.
- Now Daijin by default recovers the information to load external software from an external configuration file. This allows for having a standard configuration file for external programs, without having to modify the main configuration all the time.
- Now Daijin creates and/or load a standard configuration file for the cluster, "daijin_hpc.yaml".
>>>>>>> bf311162

#Version 1.0.1

BugFix release.

- Fixed a bug which caused Mikado to go out of memory with very dense loci, when calculating the AS events.
- Fixed a bug which caused the log not to be saved correctly during the indexing for Mikado compare.
- Fixed a bug which caused Mikado pick to crash at the end, on rare cases.
- Data to be transmitted to picking process children is now stored in a temporary SQLITE3 database, to lessen memory usage and queue hangups.
- Fixed a bug while that caused a crash while Mikado was trying to approximate complex loci.
- Switched away from using clique-based algorithms, as they tend to be very memory intensive.

#Version 1.0

Changes in this release:

- **MAJOR**: solved a bug which caused a failure of clustering into loci in rare occasions. Through the graph clustering, now Mikado is guaranteed to group monoloci correctly.
- **MAJOR**: When looking for fragments, now Mikado will consider transcripts without a strand as being on the **opposite** strand of neighbouring transcripts. This prevents many monoexonic, non-coding fragments from being retained in the final output.
- **MAJOR**: now Mikado serialise also stores the ***frame*** information of transcripts. Hits on the opposite strand will be **ignored**. This requires to **regenerate all Mikado databases**.
- **MAJOR**: Added the final configuration files used for the article.
- Added three new metrics, "blast_target_coverage", "blast_query_coverage", "blast_identity"
- Changed the *default* repertoire of valid AS events to J, j, G, h (removed C and g).
- **Bug fix**: now Mikado will consider the cDNA/CDS overlap also for monoexonic transcripts, even when the "simple_overlap_for_monoexonic_loci" flag is set to true.
- Solved some issues with the Daijin schemas, which prevented correct referencing.
- Bug fix for finding retained introns - Mikado was not accounting for cases where an exon started within an intron and crossed multiple subsequent junctions.
- BF: Loci will never purge transcripts
- After creating the final loci, now Mikado will check for, and remove, any AS event transcript which would cross into the AS event.

#Version 1.0.0beta10

Changes in this release:

- **MAJOR**: re-written the clustering algorithm for the MonosublocusHolder stage. Now a holder will accept another monosublocus if:
    - the cDNA and CDS overlap is over a user-specified threshold
    *OR* 
    - there is some intronic overlap
    *OR*
    - one intron of either transcript is completely contained within an exon of the other.
    *OR*
    - at least one of the transcripts is monoexonic and there is some overlap of any kind. This behaviour (which was the default until this release) can be switched off through pick/clustering/simple_overlap_for_monoexonic (default true).
- **MAJOR**: changed slightly the anatomy of the configuration files. Now "pick" has two new subsections, "clustering" and "fragments".
    - Clustering: dedicated to how to cluster the transcripts in the different steps. Currently it contains the keys:
        - "flank"
        - "min_cdna_overlap" and "min_cds_overlap" (for the second clustering during the monosublocusHolder phase)
        - "cds_only": to indicate whether we should only consider the CDS for clustering after the initial merging in the Superlocus.
        - "simple_overlap_for_monoexonic": to switch on/off the old default behaviour with monoexonic transcripts
        - "purge": whether to completely exclude failed loci, previously under "run_options"
    - Fragments: dedicated to how to identify and treat putative fragments. Currently it contains the keys:
        - "remove": whether to exclude fragments, previously under "run_options"
        - "valid_class_codes": which class codes constitute a fragment match. Only class codes in the "Intronic", "Overlap" (inclusive of _) and "Fragment" categories are allowed.
        - max_distance: for non-overlapping fragments (ie p and P), maximum distance from the gene.
- Solved a long-standing bug which caused Mikado compare to consider as fusion also hits on the opposite strand only.
- Mikado compare now also provides the location of the matches in TMAP and REFMAP files.
- Introduced a new utility, "class_codes", to print out the information of the class codes. The definition of class codes is now contained in a subpackage of "scales".
- The "metrics" utility now allows for interactive querying based on category or metric name.
- The class code repertoire for putative fragments has been expanded, and made configurable through the "fragments" section.
- When printing out putative fragments, now Mikado will indicate the class code of the fragment, the match against which it was deemed a fragment of, and the distance of said fragment (if they are not overlapping). 
- Deprecated the "discard_definition" flag in Mikado serialise. Now Mikado will infer on its own whether to use the definition or the ID for serialising BLAST results.
- Now AbstractLocus implementations have a private method to check the correctness of the json_conf. As a corollary, Transcript and children have been moved to their own subpackage ("transcripts") in order to break the circular dependency Mikado.loci.Abstractlocus <- Mikado.configurator <- Mikado.loci.Transcript. *Technical note*: checking the consinstency of the configuration is an expensive operation, so it will be executed on demand rather than automatically.
- The methods to calculate scores and metrics have been moved to the AbstractLocus class, so to minimize the incidence of bugs due to code duplication and diversion.
- Made the checks for the scoring files more robust.
- Re-written the "find_retained_introns" method of AbstractLocus, to solve some bugs found during the utilisation of last beta. As a corollary, expanded the intervaltree module to allow searches for "tagged" intervals.
- Now the "monoloci_out" files contain the Monosublocus**Holder** step, not the Monosublocus step. This should help during fine-tuning. 
- Minimal requirements for alternative splicing events are now specified with a syntax analogous to that of minimal requirements, and that for not considering a locus as a putative fragment, under the tag "as_requirements".
- Fixed a bug which caused transcript requirements to be ignored if pick/clustering/purge was set to False.
- Mikado now supports also Python3.6.


#Version 1.0.0beta9 - "External scores"

Changes in this release:

- Mikado prepare, stats and compare are capable of using GFFs with "match/match_part" or "cDNA_match" features as input. This allows eg. to obtain sensible statistics for the alignments of Trinity transfrags or long reads when using GMAP inside Daijin.
- When the option "subloci_from_cds_only" is set to true (or the equivalent command line switch is invoked), AS events class codes will be calculated on the coding portion only of the transcript.
- Mikado now allows to perform unittest on the installed module, through the function "Mikado.test". This is simply a wrapper to NoseTest, through a call to the numpy tester.	
- **IMPORTANT**: in strand-specific mode, now Mikado prepare will not flip transcripts which have been misassigned to the opposite strand. Those transcripts will be kept on the original strand, and tagged.
- **IMPORTANT**: now Mikado will use all the verified introns found in a **Superlocus** to determine the fraction of verified introns per locus in each transcript. At the stage of Locus, ie creation of genes, this will revert to check only the verified introns in the locus. Also, solved a bug related to this metric.
- **IMPORTANT**: at the stage of the creation of monosubloci-holders, now Mikado groups together also transcripts **for which at least one intron is completely contained within the exon of another**. This should solve spurious cases where we called multiple loci instead of one, while probably avoiding trans-splicing.
- **IMPORTANT**: otionally now Mikado can perform the second clustering of transcripts based on simple overlap (either of the CDS or of all exonic features). The option can be invoked from the command line. 
- Two new metrics:
  - "suspicious_splicing" will allow to identify transcripts with mixed_splices, or which would have at least one canonical intron if moved to the opposite strand.
  - "only_non_canonical_splicing" will allow to identify transcripts whose splicing sites are all non-canonical.
- It is now possible to give Mikado a tab-delimited file of pre-calculated metrics (which must be numeric), during serialise. The file should have the transcript ids in the first column and have a header as first line; this header must have "TID" as first field, and no repeated fields afterwards. External metrics can be specified in the scoring configuration using the syntax "external.{name of the score}". If an inexistent metric is asked for, Mikado will assign a default value of 0 to it.
- It is now possible to use metrics with values between 0 and 1, inclusive directly as scoring, by specifying the parameter "use_raw: True". This is available only for metrics which have been tagged as being "usable raw", or with externally provided metrics. The option is valid only when looking for the maximum or minimum value for a metric, not when looking for a target. If an incorrect configuration is specified, Mikado will crash.
- Mikado prepare in "lenient" mode will keep also transcripts with a mixture of strands for the splicing junctions. Such transcripts are marked with the "suspicious_splicing" GTF attribute.
- Mikado prepare can be asked to keep all transcripts, even if they are redundant. The new behaviour (disabled by default) is switched on by the boolean parameter "prepare/keep_redundant".
- Mikado pick can consider transcripts with CDS ending within a CDS intron as truncated due to a retained intron event. This potentially allows Mikado to detect retained introns even when only CDSs are provided. The behaviour is disabled by default, and can be switched on using the boolean configuration parameter "pick/run_options/consider_truncated_for_retained".
- Some bugs have been detected and solved thanks to the collaboration with Hugo Darras.
- Many tests, including system ones, have been added to the test suite. Tests have been fixed for Python3.4 as well.

#Version 1.0.0beta7.2

Mainly fixes for Daijin, in order to be able to handle different versions of Trinity, GMAP and PortCullis.

#Version 1.0.0beta7.1

BugFix release:

- Corrected a bug identified by Hugo Darras, whereby Mikado crashed when asked not to report alternative splicing events
- Mikado compare now supports compressing the outputs
- Bug fix for Mikado util stats - now it functions also when exonic features contain "derived_from" tags
- Bug fix for bam2gtf.py

#Version 1.0.0beta7 - "Storing the stacks"

Changes:

- Now we use ujson and SQLite to store out-of-memory the data loaded during the "prepare" step, massively reducing the memory needed for this step.
- TransDecoder is now optional in the Daijin pipeline
- Mikado can be instructed to pad transcripts at their ends, to make all transcripts at a locus compatible in terms of their ends (eventually extended the CDS, if possible). The protocol was inspired by the AtRTD2 release: http://biorxiv.org/content/early/2016/05/06/051938

#Version 1.0.0beta6

Beta 6, Hopefully final release for the article. Highlights:

- Compatibility with DIAMOND
- Essential bugfix for handling correctly verified introns
- Updated scoring files

#Version 1.0.0beta5

First public release of Mikado.

Changelog:

- Added a flank option in Daijin
- Documentation ready, inclusive of a tutorial for Daijin itself
- Bug fixes, especially to Daijin

#Version 1.0.0beta4

Changelog:

- Daijin now has a proper schema and a proper configure command. Still to implement: schema check on starting Daijin itself
- Documentation is now more complete (see eg sections on Compare and Configuration)
- Now mo and O have been renamed to g and G respectively

#Version 1.0.0beta3

Changelog:

- Solved a bug which prevented correct loading of ORFs in monoexonic transcripts with an ORF on the negative strand
- Dagger is now daijin
- Added controls in Daijin for:
    - Minimum length of TD ORFs
    - rerun from a particular target
- Minor polishes to command line interfaces and the like.

#Version 1.0.0beta2

Changes:

- Small bug fixes for DAGGER
- Introduced a very basic configuration utility for DAGGER
- Now Mikado programs have a sensible help message, including description.

#Version 1.0.0beta1

Finally almost ready! Major changes:

- mikado is now completely integrated with DAGGER, h/t Daniel Mapleson
- Both mikado and dagger are called as "mikado" and "dagger", without any trailing ".py"
- We are now in feature freeze, with the exception of dagger.

#Version 0.24.0 "Blade sharpening"

This release is mainly focused on two aims: integration with Dagger, and the possibility of performing a good self-comparison with mikado.py compare.

Detailed changes for the release:

- scoring files are now inside a proper subfolder, and can be copied during configuration, for user modification
- the configuration process has now been widely rehauled, together with the configuration files, to make Mikado compatible with DAGGER
- Introduced a functioning deep copy method for gene objects
- Now redundant adding of exons into a transcript object will not throw an exception but will be silently ignored
- Mikado parsers now support GZIPped and BZIPped files, through python-magic
- added the possibility of specifying which subset of input assemblies are strand-specific during the preparation step
- configure and prepare now accept a tab-separated text file (format: , ) as input
- compare now can perform two types of self-analysis:
    - "internal", which outputs only a tmap file and performs a comparison all-vs-all within each multi-isoform gene locus
    - "self", in which each transcript is analysed as it would during a normal run, but removing itself from the reference.
- Now serialise can accept FASTA references, pyFaidx is used to recover the correct FAI
- pick and configure can now specify the mode of action (nosplit, split, stringent, lenient, permissive) by CL instead of having to modify the configuration file
- cleaned up the sample_data directory, plus now the configuration file is created on the spot by Snakemake (ensuring compatibility with the latest version)

#Version 0.23.2 "Stats bugfix"

Changes for this micro release:

- Bug fixes for some debug log messages
- Bug fixes for the stats utility
- added the flank option for mikado

#Version 0.23.1 "Faster stats"

Changes:

- Stats is now much faster and lighter, as objects are discarded upon analysis, not kept around for the whole run duration
- Pick now preferentially outputs only one ORF per transcript, behaviour regulated by pick/output_format/report_all_orfs
- BugFix for the detection of fragments during pick

#Version 0.23.0 "Clap-o-meter"

New features:

- Added a converter for (GTF <=> GFF3) > BED12 conversions in mikado.py util convert
- Now it is possible to provide a predefined malus/bonus to transcripts according to their sources using the following syntax in the configuration file:

        pick:
          source_score:
            source1: score1
            source2: score
            ...

It is generally *not* advised to use such an option unless the user really wants to emphasize or penalise a particular set of transcripts, eg. those coming from PacBio data.

#Version 0.22.0 "FastXML"

Transitioned the XML parser to the experimental Bio.SearchIO module, which uses internally C-level APIs and is therefore twice as fast than the canonical implementation. This required some rewriting at the class level in Mikado and a cloning of the original class to make it a proper iterative class.
Moreover, now requirements for the scoring can accept also eg boolean values.

#Version 0.21.0 "Trim galore"

Major changes for this release:

- Trim is now functioning
- ORFs from transdecoder are treated correctly - even truncated and internal ones. No more faux UTRs!
- Changes in the DB structure to accomodate the ORF information - note, this means that the databases have to be regenerated
<|MERGE_RESOLUTION|>--- conflicted
+++ resolved
@@ -11,18 +11,11 @@
 - Improved the algorithm for finding retained introns, using a graph structure instead of potentially checking against every other transcript in the locus.
 - Mikado configure now has a new flag, "--daijin", which instructs the program to create a Daijin-compatible configuration file, rather than a Mikado-only one.
 - Fixed some bugs in Daijin regarding the handling of Long Reads.
-<<<<<<< HEAD
-- Fixed a bugs in Daijin regarding the calculation of Trinity parameters - previously, Daijin could potentially ask Trinity for parameters for N times, where N is the number of required assemblies.
+- Fixed a bug in Daijin regarding the calculation of Trinity parameters - previously, Daijin could potentially ask Trinity for parameters for N times, where N is the number of required assemblies, lengthening the startup time.
 - Solved a bug that created incompatibility with BioPython >= 1.69
 - Solved some bugs that prevented Daijin from functioning correctly on a local computer
 - Now Daijin by default recovers the information to load external software from an external configuration file. This allows for having a standard configuration file for external programs, without having to modify the main configuration all the time.
-=======
-- Fixed a bug in Daijin regarding the calculation of Trinity parameters - previously, Daijin could potentially ask Trinity for parameters for N times, where N is the number of required assemblies, lengthening the startup time.
-- Solved a bug that created incompatibility with BioPython >= 1.69.
-- Solved some bugs that prevented Daijin from functioning correctly on a local computer.
-- Now Daijin by default recovers the information to load external software from an external configuration file. This allows for having a standard configuration file for external programs, without having to modify the main configuration all the time.
 - Now Daijin creates and/or load a standard configuration file for the cluster, "daijin_hpc.yaml".
->>>>>>> bf311162
 
 #Version 1.0.1
 
