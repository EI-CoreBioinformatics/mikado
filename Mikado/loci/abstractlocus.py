--- conflicted
+++ resolved
@@ -26,10 +26,6 @@
     from sortedcontainers import SortedDict
 else:
     from collections import OrderedDict as SortedDict
-<<<<<<< HEAD
-from fastnumbers import isfloat
-=======
->>>>>>> 818a601f
 import random
 import rapidjson as json
 
