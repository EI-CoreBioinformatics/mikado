# coding: utf-8

"""
Very basic, all too basic test for some functionalities of locus-like classes.
"""

import unittest
import os.path
import logging
import pkg_resources
from ..configuration import configurator
from .. import exceptions, scales
from ..parsers import GFF  # ,GTF, bed12
from ..parsers.GTF import GtfLine
from ..loci import Transcript, Superlocus, Abstractlocus, Locus, Monosublocus, MonosublocusHolder, Sublocus
from ..loci.locus import expand_transcript
from ..utilities.log_utils import create_null_logger, create_default_logger
from ..utilities import overlap
import itertools
from ..utilities.intervaltree import Interval
from .. import loci
import pickle
import inspect
from ..parsers.bed12 import BED12
import pysam
from pytest import mark
from itertools import combinations_with_replacement
logging.getLogger("matplotlib").setLevel(logging.WARNING)


class OverlapTester(unittest.TestCase):

    def test_overlap(self):
        """
        Test for overlap function
        :return:
        """

        self.assertEqual(Abstractlocus.overlap((100, 200), (100, 200)),
                         100)
        self.assertEqual(Abstractlocus.overlap((100, 200), (100, 200)),
                         overlap((100, 200), (100, 200)))


class AbstractLocusTester(unittest.TestCase):

    def setUp(self):
        gff_transcript1 = """Chr1\tfoo\ttranscript\t101\t400\t.\t+\t.\tID=t0
    Chr1\tfoo\texon\t101\t400\t.\t+\t.\tID=t0:exon1;Parent=t0
    Chr1\tfoo\tCDS\t101\t350\t.\t+\t.\tID=t0:exon1;Parent=t0""".split("\n")
        gff_transcript1 = [GFF.GffLine(x) for x in gff_transcript1]
        self.assertEqual(gff_transcript1[0].chrom, "Chr1", gff_transcript1[0])
        self.transcript1 = Transcript(gff_transcript1[0])
        for exon in gff_transcript1[1:]:
            self.transcript1.add_exon(exon)
        self.transcript1.finalize()

        gff_transcript2 = """Chr1\tfoo\ttranscript\t1001\t1400\t.\t+\t.\tID=t0
            Chr1\tfoo\texon\t1001\t1400\t.\t+\t.\tID=t0:exon1;Parent=t0
            Chr1\tfoo\tCDS\t1001\t1350\t.\t+\t.\tID=t0:exon1;Parent=t0""".split("\n")
        gff_transcript2 = [GFF.GffLine(x) for x in gff_transcript2]
        self.assertEqual(gff_transcript2[0].chrom, "Chr1", gff_transcript2[0])
        self.transcript2 = Transcript(gff_transcript2[0])
        for exon in gff_transcript2[1:]:
            self.transcript2.add_exon(exon)
        self.transcript2.finalize()

        self.assertTrue(self.transcript1.monoexonic)
        self.assertEqual(self.transcript1.chrom, gff_transcript1[0].chrom)

        self.assertTrue(self.transcript2.monoexonic)
        self.assertEqual(self.transcript2.chrom, gff_transcript2[0].chrom)
        self.json_conf = configurator.to_json(None)

        self.transcript1.json_conf = self.json_conf
        self.transcript2.json_conf = self.json_conf

    def test_not_implemented(self):
        with self.assertRaises(TypeError):
            _ = Abstractlocus(self.transcript1)

    def test_equality(self):
        for child1, child2 in combinations_with_replacement([Superlocus, Sublocus, Monosublocus, Locus], 2):
            obj1, obj2 = (child1(self.transcript1, json_conf=self.json_conf),
                          child2(self.transcript1, json_conf=self.json_conf))
            if child1 == child2:
                self.assertEqual(obj1, obj2)
            else:
                self.assertNotEqual(obj1, obj2)

    def test_less_than(self):

        for child in [Superlocus, Sublocus, Monosublocus, Locus]:
            child1, child2 = (child(self.transcript1), child(self.transcript2))
            self.assertLess(child1, child2)
            self.assertLessEqual(child1, child2)
            self.assertLessEqual(child1, child1)
            self.assertLessEqual(child2, child2)
            self.assertGreater(child2, child1)
            self.assertGreaterEqual(child2, child1)
            self.assertGreaterEqual(child2, child2)
            self.assertGreaterEqual(child1, child1)

    def test_serialisation(self):
        for child in [Superlocus, Sublocus, Monosublocus, Locus]:
            child1 = child(self.transcript1)
            # Check compiled in dictionary
            assert isinstance(child1.json_conf, dict)
            assert any((isinstance(child1.json_conf[_], dict) and child1.json_conf[_].get("compiled", None) is not None)
                       or not isinstance(child1.json_conf[_], dict) for _ in child1.json_conf.keys())
            obj = pickle.dumps(child1)
            nobj = pickle.loads(obj)
            self.assertEqual(child1, nobj)

    def test_in_locus(self):

        for child in [Superlocus, Sublocus, Monosublocus, Locus]:
            child1 = child(self.transcript1)
            self.assertTrue(child.in_locus(child1, self.transcript1))
            self.assertTrue(Abstractlocus.in_locus(child1, self.transcript1))
            self.assertFalse(child.in_locus(child1, self.transcript2))
            self.assertTrue(child.in_locus(child1, self.transcript2, flank=abs(self.transcript1.end - self.transcript2.end)))
            self.assertFalse(Abstractlocus.in_locus(child1, self.transcript2))
            self.assertTrue(Abstractlocus.in_locus(child1, self.transcript2,
                                                   flank=abs(self.transcript1.end - self.transcript2.end)))

            with self.assertRaises(TypeError):
                child1.in_locus(child1, child1)

            with self.assertRaises(TypeError):
                Abstractlocus.in_locus(child1, child1)

        # Check that we have a suitable error
        with self.assertRaises(TypeError):
            Abstractlocus.in_locus(self.transcript1, self.transcript2)

    def test_load_scores(self):

        scores = {self.transcript1.id: 10}
        empty_scores = dict()
        false_scores = set()

        for child in [Superlocus, Sublocus, Monosublocus, Locus]:
            child1 = child(self.transcript1)
            with self.assertRaises(ValueError):
                child1._load_scores(false_scores)
            with self.assertRaises(KeyError):
                child1._load_scores(empty_scores)
            child1._load_scores(scores)
            self.assertEqual(child1.scores[self.transcript1.id], 10)
            self.assertTrue(child1.scores_calculated)
            self.assertTrue(child1.metrics_calculated)

    def test_evaluate_overlap(self):

        for child in [Superlocus, Sublocus, Monosublocus, Locus]:
            child1 = child(self.transcript1)
            self.assertFalse(child1._evaluate_transcript_overlap(self.transcript1, self.transcript2)[0])
            self.assertTrue(child1._evaluate_transcript_overlap(self.transcript1, self.transcript1)[0])

    def test_invalid_sublocus(self):

        with self.assertRaises(ValueError):
            self.transcript1.json_conf = None
            _ = Sublocus(self.transcript1, json_conf=None)

        with self.assertRaises((OSError, FileNotFoundError)):
            _ = Sublocus(self.transcript1, json_conf="test")

    def test_sublocus_from_sublocus(self):

        s = Sublocus(self.transcript1)
        s2 = Sublocus(s)
        self.assertFalse(s.fixed_size)
        self.assertTrue(s2.fixed_size)
        for attr in ["parent", "chrom", "start", "end", "strand", "attributes"]:
            self.assertEqual(getattr(s, attr), getattr(s2, attr))


class LocusTester(unittest.TestCase):

    logger = create_null_logger(inspect.getframeinfo(inspect.currentframe())[2])
    logger_name = logger.name

    @classmethod
    def setUpClass(cls):

        cls.fai = pysam.FastaFile(pkg_resources.resource_filename("Mikado.tests", "chr5.fas.gz"))

    def setUp(self):

        gff_transcript1 = """Chr1\tfoo\ttranscript\t101\t400\t.\t+\t.\tID=t0
Chr1\tfoo\texon\t101\t400\t.\t+\t.\tID=t0:exon1;Parent=t0
Chr1\tfoo\tCDS\t101\t350\t.\t+\t.\tID=t0:exon1;Parent=t0""".split("\n")
        gff_transcript1 = [GFF.GffLine(x) for x in gff_transcript1]
        self.assertEqual(gff_transcript1[0].chrom, "Chr1", gff_transcript1[0])
        self.transcript1 = Transcript(gff_transcript1[0])
        for exon in gff_transcript1[1:]:
            self.transcript1.add_exon(exon)
        self.transcript1.finalize()
        self.assertTrue(self.transcript1.monoexonic)
        self.assertEqual(self.transcript1.chrom, gff_transcript1[0].chrom)

        gff_transcript2 = """Chr1\tfoo\ttranscript\t101\t600\t.\t+\t.\tID=t1
Chr1\tfoo\texon\t101\t200\t.\t+\t.\tID=t1:exon1;Parent=t1
Chr1\tfoo\texon\t301\t400\t.\t+\t.\tID=t1:exon2;Parent=t1
Chr1\tfoo\texon\t501\t600\t.\t+\t.\tID=t1:exon3;Parent=t1""".split("\n")
        gff_transcript2 = [GFF.GffLine(x) for x in gff_transcript2]
        self.transcript2 = Transcript(gff_transcript2[0], logger=self.logger)

        for exon in gff_transcript2[1:-1]:
            self.transcript2.add_exon(exon)
        # Test that a transcript cannot be finalized if
        # the exons do not define the external boundaries
        with self.assertLogs(logger=self.logger_name, level="WARNING") as _:
            self.transcript2.finalize()
        with self.assertRaises(exceptions.ModificationError):
            self.transcript2.add_exon(gff_transcript2[-1])

        self.transcript2.finalized = False
        self.transcript2.start = 101
        self.transcript2.end = 600
        self.transcript2.add_exon(gff_transcript2[-1])
        self.transcript2.finalize()
        self.assertFalse(self.transcript2.monoexonic)
        self.assertEqual(self.transcript2.exon_num, len(gff_transcript2) - 1)
        # Test that trying to modify a transcript after it has been finalized causes errors
        with self.assertRaises(exceptions.ModificationError):
            for exon in gff_transcript2[1:]:
                self.transcript2.add_exon(exon)
        # # Test that creating a superlocus without configuration fails
        # with self.assertRaises(exceptions.NoJsonConfigError):
        #     _ = Superlocus(self.transcript1)
        self.my_json = os.path.join(os.path.dirname(__file__), "configuration.yaml")

        self.my_json = configurator.to_json(self.my_json)
        self.my_json["reference"]["genome"] = self.fai.filename
        self.assertIn("scoring", self.my_json, self.my_json.keys())

    def test_locus(self):
        """Basic testing of the Locus functionality."""

        logger = create_default_logger(inspect.getframeinfo(inspect.currentframe())[2])
        logger.setLevel("CRITICAL")
        logger.info("Started")
        self.transcript1.logger = logger
        self.transcript2.logger = logger
        self.assertTrue(self.transcript1.monoexonic)
        slocus = Superlocus(self.transcript1,
                            json_conf=self.my_json, logger=logger)
        slocus.add_transcript_to_locus(self.transcript2)
        self.assertEqual(len(slocus.transcripts), 2)
        self.assertEqual(slocus.strand, self.transcript1.strand)
        self.assertEqual(slocus.start, min(self.transcript1.start, self.transcript2.start))
        self.assertEqual(slocus.end, max(self.transcript1.end, self.transcript2.end))
        logger.info(slocus.transcripts)
        slocus.define_subloci()
        self.assertEqual(len(slocus.transcripts), 2)
        logger.info(slocus.subloci)
        logger.info(slocus.transcripts)
        self.assertEqual(len(slocus.transcripts), 2)
        self.assertEqual(len(slocus.subloci), 2)
        slocus.define_monosubloci()
        self.assertEqual(len(slocus.monosubloci), 2)
        slocus.calculate_mono_metrics()
        self.assertEqual(len(slocus.monoholders), 1)
        slocus.define_loci()
        self.assertEqual(len(slocus.loci), 1)
        # self.assertFalse(slocus["t0"].is_coding, slocus["t0"].format("gtf"))
        self.assertFalse(slocus["t1"].is_coding, slocus["t1"].format("gtf"))
        self.assertEqual(sorted(list(slocus.loci[
                                  list(slocus.loci.keys())[0]].transcripts.keys())), ["t0"])
        gff_transcript3 = """Chr1\tfoo\ttranscript\t101\t1000\t.\t-\t.\tID=tminus0
Chr1\tfoo\texon\t101\t600\t.\t-\t.\tID=tminus0:exon1;Parent=tminus0
Chr1\tfoo\tCDS\t201\t500\t.\t-\t.\tID=tminus0:exon1;Parent=tminus0
Chr1\tfoo\texon\t801\t1000\t.\t-\t.\tID=tminus0:exon1;Parent=tminus0""".split("\n")
        gff_transcript3 = [GFF.GffLine(x) for x in gff_transcript3]
        transcript3 = Transcript(gff_transcript3[0])
        for exon in gff_transcript3[1:]:
                transcript3.add_exon(exon)
        transcript3.finalize()
        self.assertGreater(transcript3.combined_cds_length, 0)
        self.my_json["pick"]["clustering"]["purge"] = True
        logger.setLevel("WARNING")
        minusuperlocus = Superlocus(transcript3, json_conf=self.my_json)
        minusuperlocus.logger = logger
        minusuperlocus.define_subloci()
        self.assertGreater(len(minusuperlocus.subloci), 0)
        minusuperlocus.calculate_mono_metrics()
        self.assertGreater(len(minusuperlocus.monoholders), 0)
        minusuperlocus.define_loci()
        self.assertEqual(len(minusuperlocus.loci), 1)
        self.assertTrue(transcript3.strand != self.transcript1.strand)

    def test_cannot_add(self):

        for strand, stranded, ostrand in itertools.product(("+", "-", None), (True, False), ("+", "-", None)):
            with self.subTest(strand=strand, stranded=stranded, ostrand=ostrand):
                t1 = "1\t100\t2000\tID=T1;coding=False\t0\t{strand}\t100\t2000\t0\t1\t1900\t0".format(
                    strand=strand if strand else ".", )
                t1 = Transcript(BED12(t1))
                t2 = "1\t105\t2300\tID=T2;coding=False\t0\t{strand}\t105\t2300\t0\t1\t2195\t0".format(
                    strand=strand if strand else ".")
                t2 = Transcript(BED12(t2))
                sl = loci.Superlocus(t1, stranded=stranded, json_conf=None)
                self.assertIn(t1.id, sl)
                if not stranded or t2.strand == t1.strand:
                    sl.add_transcript_to_locus(t2)
                    self.assertIn(t2.id, sl)
                else:
                    with self.assertRaises(exceptions.NotInLocusError):
                        sl.add_transcript_to_locus(t2)

        with self.subTest():
            t1 = "1\t100\t2000\tID=T1;coding=False\t0\t+\t100\t2000\t0\t1\t1900\t0"
            t1 = Transcript(BED12(t1))
            t1.finalize()
            t2 = t1.copy()
            t2.unfinalize()
            t2.chrom = "2"
            t2.id = "T2"
            t2.finalize()
            sl = loci.Superlocus(t1, stranded=False)
            with self.assertRaises(exceptions.NotInLocusError):
                sl.add_transcript_to_locus(t2)

        st1 = "1\t100\t2000\tID=T1;coding=False\t0\t+\t100\t2000\t0\t1\t1900\t0"
        t1 = Transcript(BED12(st1))
        t1.finalize()
        t2 = BED12(st1)
        t2.start += 10000
        t2.end += 10000
        t2.thick_start += 10000
        t2.thick_end += 1000
        t2 = Transcript(t2)
        for flank in [0, 1000, 10000, 20000]:
            with self.subTest(flank=flank):
                sl = Superlocus(t1, flank=flank)
                if flank < 10000:
                    with self.assertRaises(exceptions.NotInLocusError):
                        sl.add_transcript_to_locus(t2)
                else:
                    sl.add_transcript_to_locus(t2)
                    self.assertIn(t2.id, sl)

    def test_empty_locus(self):

        st1 = "1\t100\t2000\tID=T1;coding=False\t0\t+\t100\t2000\t0\t1\t1900\t0"
        t1 = Transcript(BED12(st1))
        t1.finalize()
        sl = Superlocus(t1)
        sl.check_configuration()
        sl.remove_transcript_from_locus(t1.id)
        _ = sl.cds_segmenttree

    def test_verified_introns(self):

        """This method will check that during run-time, the verified introns are considered at
        the Superlocus level, not at the Sublocus one."""

        t1 = Transcript()
        t1.chrom, t1.strand, t1.id = "1", "+", "t1"
        t1.start, t1.end = 100, 1000
        t1.add_exons([(100, 200), (300, 500), (600, 1000)])
        t1.finalize()
        t1.verified_introns.add((201, 299))
        t1.verified_introns.add((501, 599))

        t2 = Transcript()
        t2.chrom, t2.strand, t2.id = "1", "+", "t2"
        t2.start, t2.end = 100, 1000
        t2.add_exons([(100, 200), (300, 1000)])
        t2.finalize()
        t2.verified_introns.add((201, 299))

        t3 = Transcript()
        t3.chrom, t3.strand, t3.id = "1", "+", "t3"
        t3.start, t3.end = 100, 1000
        t3.add_exons([(100, 250), (300, 505), (600, 1000)])
        t3.finalize()

        jconf = configurator.to_json(None)

        loc = Superlocus(t1, json_conf=jconf)
        loc.add_transcript_to_locus(t2)
        loc.add_transcript_to_locus(t3)

        loc.define_subloci()

        self.assertEqual(t1.proportion_verified_introns, 1)
        self.assertEqual(t1.proportion_verified_introns_inlocus, 1)

        self.assertEqual(t2.proportion_verified_introns, 1)
        self.assertEqual(t2.proportion_verified_introns_inlocus, 0.5)

        self.assertEqual(t3.proportion_verified_introns, 0)
        self.assertEqual(t3.proportion_verified_introns_inlocus, 0)

    def test_boolean_requirement(self):

        logger = create_null_logger()
        logger.setLevel("DEBUG")
        logger.info("Started")

        t1 = Transcript()
        t1.chrom, t1.strand, t1.id = "1", "+", "t1"
        t1.start, t1.end = 100, 1000
        t1.add_exons([(100, 200), (300, 500), (600, 1000)])
        t1.finalize()
        t1.verified_introns.add((201, 299))
        t1.verified_introns.add((501, 599))

        t2 = Transcript()
        t2.chrom, t2.strand, t2.id = "1", "+", "t2"
        t2.start, t2.end = 100, 1000
        t2.add_exons([(100, 200), (300, 1000)])
        t2.finalize()
        t2.verified_introns.add((201, 299))

        t3 = Transcript()
        t3.chrom, t3.strand, t3.id = "1", "+", "t3"
        t3.start, t3.end = 100, 1000
        t3.add_exons([(100, 250), (300, 505), (600, 1000)])
        t3.finalize()

        jconf = configurator.to_json(None)
        log = create_default_logger("tester", level="DEBUG")
        with self.assertLogs(log, "DEBUG") as cm:
            jconf = configurator.check_json(jconf, logger=log)

        self.assertIn("__loaded_scoring", jconf, cm.output)
        self.assertEqual(jconf["__loaded_scoring"], jconf["pick"]["scoring_file"],
                         cm.output)

        del jconf["requirements"]

        # del jconf["scoring_file"]

        jconf["requirements"] = dict()
        jconf["requirements"]["parameters"] = dict()
        jconf["requirements"]["expression"] = ["suspicious_splicing"]
        jconf["requirements"]["parameters"]["suspicious_splicing"] = dict()
        jconf["requirements"]["parameters"]["suspicious_splicing"]["operator"] = "ne"
        jconf["requirements"]["parameters"]["suspicious_splicing"]["name"] = "suspicious_splicing"
        jconf["requirements"]["parameters"]["suspicious_splicing"]["value"] = True

        jconf["pick"]["alternative_splicing"]["report"] = False
        # Necessary to make sure that the externally-specified requirements are taken in
        configurator.check_all_requirements(jconf)
        self.assertEqual(
            jconf["requirements"]["expression"],
            "evaluated[\"suspicious_splicing\"]")

        jconf = configurator.check_json(jconf)

        self.assertEqual(
            jconf["requirements"]["expression"],
            "evaluated[\"suspicious_splicing\"]",
            jconf["requirements"])

        logger = create_default_logger(inspect.getframeinfo(inspect.currentframe())[2])
        for suspicious in (False, True):
            with self.subTest(suspicious=suspicious):
                loc = Superlocus(t1, json_conf=jconf, logger=logger)
                t2.attributes["canonical_on_reverse_strand"] = suspicious
                loc.add_transcript_to_locus(t2)
                loc.add_transcript_to_locus(t3)
                self.assertEqual(len(loc.transcripts), 3)
                loc.define_subloci()
                self.assertEqual(len(loc.transcripts), 3 if not suspicious else 2)


class ASeventsTester(unittest.TestCase):

    logger = create_null_logger("ASevents")

    def setUp(self):
        
        self.conf = configurator.to_json(None)
        self.conf["pick"]["alternative_splicing"] = dict()
        self.conf["pick"]["alternative_splicing"]["report"] = True
        self.conf["pick"]["alternative_splicing"]["max_utr_length"] = 10000
        self.conf["pick"]["alternative_splicing"]["max_fiveutr_length"] = 10000
        self.conf["pick"]["alternative_splicing"]["max_threeutr_length"] = 10000
        self.conf["pick"]["alternative_splicing"]["valid_ccodes"] = ["j", "J", "O", "mo"]
        self.conf["pick"]["alternative_splicing"]["redundant_ccodes"] = ["c", "=", "_", "m"]
        self.conf["pick"]["alternative_splicing"]["only_confirmed_introns"] = False
        self.conf["pick"]["alternative_splicing"]["min_score_perc"] = 0.5
        self.conf["pick"]["alternative_splicing"]["keep_retained_introns"] = True
        self.conf["pick"]["alternative_splicing"]["min_cdna_overlap"] = 0.2
        self.conf["pick"]["alternative_splicing"]["min_cds_overlap"] = 0.2
        self.conf["pick"]["alternative_splicing"]["max_isoforms"] = 3        
    
        self.t1 = Transcript()
        self.t1.chrom = "Chr1"
        self.t1.strand = "+"
        self.t1.score = 20
        self.t1.id = "G1.1"
        self.t1.parent = "G1"
        self.t1.start = 101
        self.t1.end = 1500
        
        self.t1.add_exons([(101, 500), (601, 700), (1001, 1300), (1401, 1500)],
                          "exon")
        self.t1.add_exons([(401, 500), (601, 700), (1001, 1300), (1401, 1440)],
                          "CDS")
        self.t1.finalize()
        
        self.locus = Locus(self.t1)
        self.locus.logger = self.logger
        self.locus.json_conf = self.conf

    def test_not_intersecting(self):

        # This one is contained and should be rejected
        t2 = Transcript()
        t2.chrom = "Chr1"
        t2.strand = "+"
        t2.score = 20
        t2.id = "G1.1"
        t2.parent = "G1"
        t2.start = 601
        t2.end = 1420
        t2.add_exons([(601, 700), (1001, 1300), (1401, 1420)],
                     "exon")
        t2.add_exons([(601, 700), (1001, 1300), (1401, 1420)],
                     "CDS")
        t2.finalize()

        self.assertEqual(self.locus.is_alternative_splicing(t2)[:2], (False, "c"))

    def test_valid_as(self):

        t2 = Transcript()
        t2.chrom = "Chr1"
        t2.strand = "+"
        t2.score = 20
        t2.id = "G2.1"
        t2.parent = "G2"
        t2.start = 101
        t2.end = 1600
        
        t2.add_exons([(101, 500), (601, 700), (1001, 1300), (1401, 1460), (1501, 1600)],
                     "exon")
        t2.add_exons([(401, 500), (601, 700), (1001, 1300), (1401, 1440)],
                     "CDS")
        t2.finalize()        

        self.assertEqual(self.locus.is_alternative_splicing(t2)[:2], (True, "J"))

        self.locus.add_transcript_to_locus(t2)
        self.assertEqual(len(self.locus.transcripts), 2, self.locus.transcripts)
        
    def test_redundant_as(self):

        t2 = Transcript()
        t2.chrom = "Chr1"
        t2.strand = "+"
        t2.score = 20
        t2.id = "G2.1"
        t2.parent = "G2"
        t2.start = 101
        t2.end = 1600
        
        t2.add_exons([(101, 500), (601, 700), (1001, 1300), (1401, 1460), (1501, 1600)],
                     "exon")
        t2.add_exons([(401, 500), (601, 700), (1001, 1300), (1401, 1440)],
                     "CDS")

        t2.finalize()

        self.locus.add_transcript_to_locus(t2)
        self.assertEqual(len(self.locus.transcripts), 2, self.locus.transcripts)        
        
        t3 = Transcript()
        t3.chrom = "Chr1"
        t3.strand = "+"
        t3.score = 20
        t3.id = "G3.1"
        t3.parent = "G3"
        t3.start = 201
        t3.end = 1630
        
        t3.add_exons([(201, 500), (601, 700), (1001, 1300), (1401, 1460), (1501, 1630)],
                     "exon")
        t3.add_exons([(401, 500), (601, 700), (1001, 1300), (1401, 1440)],
                     "CDS")
        t3.finalize()

        self.assertEqual(self.locus.is_alternative_splicing(t3)[:2], (False, "J"))
        self.locus.add_transcript_to_locus(t3)
        self.assertEqual(len(self.locus.transcripts), 2, self.locus.transcripts)

    def test_non_redundant_as(self):

        t2 = Transcript()
        t2.chrom = "Chr1"
        t2.strand = "+"
        t2.score = 20
        t2.id = "G2.1"
        t2.parent = "G2"
        t2.start = 101
        t2.end = 1600

        # self.t1.add_exons([(101, 500), (601, 700), (1001, 1300), (1401, 1500)],
        #                   "exon")
        # self.t1.add_exons([(401, 500), (601, 700), (1001, 1300), (1401, 1440)],
        #                   "CDS")

        t2.add_exons([(101, 500), (601, 700), (1001, 1300), (1401, 1460), (1501, 1600)],
                     "exon")
        t2.add_exons([(401, 500), (601, 700), (1001, 1300), (1401, 1440)],
                     "CDS")
        t2.finalize()

        # self.locus.add_transcript_to_locus(t2)
        self.assertEqual(self.locus.is_alternative_splicing(t2)[:2], (True, "J"))
        self.locus.json_conf["pick"]["clustering"]["cds_only"] = True

        self.assertEqual(self.locus.is_alternative_splicing(t2)[:2], (False, "="))

    def test_redundant_cds_non_redundant_cdna(self):

        t2 = Transcript()
        t2.chrom = "Chr1"
        t2.strand = "+"
        t2.score = 20
        t2.id = "G2.1"
        t2.parent = "G2"
        t2.start = 101
        t2.end = 1600

        t2.add_exons([(101, 500), (601, 700), (1001, 1300), (1401, 1460), (1501, 1600)],
                     "exon")
        t2.add_exons([(401, 500), (601, 700), (1001, 1300), (1401, 1440)],
                     "CDS")
        t2.finalize()

        self.locus.add_transcript_to_locus(t2)
        self.assertEqual(len(self.locus.transcripts), 2, self.locus.transcripts)

        t3 = Transcript()
        t3.chrom = "Chr1"
        t3.strand = "+"
        t3.score = 20
        t3.id = "G3.1"
        t3.parent = "G3"
        t3.start = 201
        t3.end = 1630

        t3.add_exons([(201, 500), (601, 670), (1031, 1300), (1401, 1460), (1501, 1630)],
                     "exon")
        t3.add_exons([(401, 500), (601, 670), (1031, 1300), (1401, 1440)],
                     "CDS")
        t3.logger = self.logger
        t3.finalize()

        self.assertEqual(self.locus.is_alternative_splicing(t3)[:2], (True, "j"))
        self.locus.add_transcript_to_locus(t3)
        self.assertEqual(len(self.locus.transcripts), 3, self.locus.transcripts)

    def test_lowscore(self):

        t2 = Transcript()
        t2.chrom = "Chr1"
        t2.strand = "+"
        t2.score = 1
        t2.id = "G2.1"
        t2.parent = "G2"
        t2.start = 101
        t2.end = 1600

        t2.add_exons([(101, 500), (601, 700), (1001, 1300), (1401, 1460), (1501, 1600)],
                     "exon")
        t2.add_exons([(401, 500), (601, 700), (1001, 1300), (1401, 1440)],
                     "CDS")
        t2.finalize()

        self.locus.add_transcript_to_locus(t2)
        self.assertEqual(len(self.locus.transcripts), 2, self.locus.transcripts)


class MonoHolderTester(unittest.TestCase):

    logger = create_default_logger("MonoHolderTester")

    def setUp(self):

        self.conf = dict()

        self.t1 = Transcript()
        self.t1.chrom = "Chr1"
        self.t1.strand = "+"
        self.t1.score = 20
        self.t1.id = "G1.1"
        self.t1.parent = "G1"
        self.t1.start = 101
        self.t1.end = 1500

        self.t1.add_exons([(101, 500), (601, 700), (1001, 1300), (1401, 1500)],
                          "exon")
        self.t1.add_exons([(401, 500), (601, 700), (1001, 1300), (1401, 1440)],
                          "CDS")
        self.t1.finalize()
        self.assertIs(self.t1.is_coding, True)

    def testCdsOverlap(self):

        t2 = Transcript()
        t2.chrom = "Chr1"
        t2.strand = "+"
        t2.score = 1
        t2.id = "G2.1"
        t2.parent = "G2"
        t2.start = 101
        t2.end = 1600

        t2.add_exons([(101, 500), (601, 700), (1001, 1300), (1401, 1460), (1501, 1600)],
                     "exon")
        t2.add_exons([(401, 500), (601, 700), (1001, 1300), (1401, 1440)],
                     "CDS")
        t2.finalize()

        self.assertTrue(MonosublocusHolder.is_intersecting(self.t1, t2))

    def test_intronMatch(self):

        t2 = Transcript()
        t2.chrom = "Chr1"
        t2.strand = "+"
        t2.score = 1
        t2.id = "G2.1"
        t2.parent = "G2"
        t2.start = 101
        t2.end = 1600

        t2.add_exons([(101, 500), (601, 700), (1001, 1320), (1451, 1460), (1501, 1600)],
                     "exon")
        t2.add_exons([(401, 500), (601, 700), (1001, 1320), (1451, 1460), (1501, 1510)],
                     "CDS")
        t2.finalize()

        self.assertTrue(self.t1.is_coding)
        self.assertTrue(t2.is_coding)

        self.assertTrue(MonosublocusHolder.is_intersecting(self.t1, t2, logger=self.logger))
        self.assertTrue(MonosublocusHolder.is_intersecting(self.t1, t2, cds_only=True, logger=self.logger))

    def test_intronOverlap(self):

        self.t1.strip_cds()
        t2 = Transcript()
        t2.chrom = "Chr1"
        t2.strand = "+"
        t2.score = 1
        t2.id = "G2.1"
        t2.parent = "G2"
        t2.start = 101
        t2.end = 1470
        t2.add_exons([(101, 510), (601, 700), (960, 1350), (1420, 1470)])

        t2.finalize()
        self.assertTrue(MonosublocusHolder.is_intersecting(self.t1, t2))

    def test_intron_contained_in_exon(self):

        """Here the intron is completely contained within an exon. Returns true."""

        self.t1.strip_cds()
        t2 = Transcript()
        t2.chrom = "Chr1"
        t2.strand = "+"
        t2.score = 1
        t2.id = "G2.1"
        t2.parent = "G2"
        t2.start = 1250
        t2.end = 2000
        t2.add_exons([(1250, 1560), (1800, 2000)])
        t2.finalize()
        self.assertTrue(MonosublocusHolder.is_intersecting(self.t1, t2))

    def test_intron_not_contained_in_exon(self):

        self.t1.strip_cds()
        t2 = Transcript()
        t2.chrom = "Chr1"
        t2.strand = "+"
        t2.score = 1
        t2.id = "G2.1"
        t2.parent = "G2"
        t2.start = 1400
        t2.end = 3000
        t2.add_exons([(1400, 1560), (2800, 3000)])
        t2.finalize()

        logger = create_default_logger("test_intron_not_contained_in_exon")

        for min_cdna_overlap in (0.01, 1):
            with self.subTest(min_cdna_overlap=min_cdna_overlap):
                self.assertIs(MonosublocusHolder.is_intersecting(
                    self.t1, t2,
                    logger=logger,
                    cds_only=False,
                    min_cdna_overlap=min_cdna_overlap,
                    min_cds_overlap=min_cdna_overlap), (min_cdna_overlap < 0.28))

    def test_noCDSOverlap(self):

        self.t1.strip_cds()
        self.assertEqual(self.t1.combined_cds_introns, set())
        self.t1.finalized = False
        self.t1.add_exons([(401, 500), (601, 700), (1001, 1100)],
                          "CDS")
        self.t1.finalize()

        t2 = Transcript()
        t2.logger = self.logger
        t2.chrom = "Chr1"
        t2.strand = "+"
        t2.score = 1
        t2.id = "G2.1"
        t2.parent = "G2"
        t2.start = 101
        t2.end = 1470
        t2.add_exons([(101, 510), (601, 700), (960, 1350), (1421, 1470)])
        t2.add_exons([(1201, 1350), (1421, 1450)], "CDS")
        t2.finalize()

        self.assertTrue(self.t1.is_coding)
        self.assertTrue(t2.is_coding)

        self.assertGreaterEqual(0,
                                overlap(
                                    (self.t1.combined_cds_start, self.t1.combined_cds_end),
                                    (t2.combined_cds_start, t2.combined_cds_end)),
                                [(self.t1.combined_cds_start, self.t1.combined_cds_end),
                                 (t2.combined_cds_start, t2.combined_cds_end)])

        self.assertTrue(MonosublocusHolder.is_intersecting(self.t1, t2, logger=self.logger))
        self.assertFalse(MonosublocusHolder.is_intersecting(self.t1, t2, cds_only=True, logger=self.logger))

    def test_only_CDS_overlap(self):

        t2 = Transcript()
        t2.chrom = "Chr1"
        t2.strand = "+"
        t2.score = 1
        t2.id = "G2.1"
        t2.parent = "G2"
        t2.start = 1250
        t2.end = 2000
        t2.add_exons([(1250, 1560), (1801, 2000)])
        t2.add_exons([(1402, 1560), (1801, 1851)], "CDS")
        t2.finalize()
        logger = create_default_logger(inspect.getframeinfo(inspect.currentframe())[2], level="WARNING")

        for min_cds_overlap in [0.05, 0.1, 0.15, 0.2, 0.5]:
            with self.subTest(min_cds_overlap=min_cds_overlap):
                self.assertIs(MonosublocusHolder.is_intersecting(self.t1, t2,
                                                                 cds_only=True,
                                                                 logger=logger,
                                                                 min_cds_overlap=min_cds_overlap,
                                                                 min_cdna_overlap=0.01),
                              (min_cds_overlap <= 0.19),
                              (self.t1.internal_orfs, t2.internal_orfs))

        t2.strip_cds()
        t2.finalized = False
        t2.add_exons([(1461, 1560), (1801, 1850)], "CDS")
        t2.finalize()
        self.assertGreater(len(t2.introns), 0)
        self.assertGreater(len(t2.combined_cds_introns), 0)
        # No CDS overlap this time, but cDNA overlap.
        for cds_only in (True, False):
            with self.subTest(cds_only=cds_only):
                self.assertIs(MonosublocusHolder.is_intersecting(self.t1,
                                                            t2,
                                                            cds_only=cds_only,
                                                            logger=logger), not cds_only)

        t2 = Transcript()
        t2.chrom = "Chr1"
        t2.strand = "+"
        t2.score = 1
        t2.id = "G2.1"
        t2.parent = "G2"
        t2.start = 1350
        t2.end = 3850
        t2.add_exons([(1350, 1560), (2801, 3850)])
        t2.add_exons([(1402, 1560), (2801, 3850)], "CDS")
        # logger.setLevel("DEBUG")
        t2.logger = logger
        t2.finalize()
        self.assertTrue(t2.is_coding)
        for min_overlap in [0.1, 0.2, 0.3, 0.5]:
            with self.subTest(min_overlap=min_overlap):
                cds_overlap = 0
                for frame in range(3):
                    cds_overlap += len(set.intersection(
                        self.t1.frames[frame], t2.frames[frame]
                    ))

                self.assertIs(MonosublocusHolder.is_intersecting(self.t1, t2,
                                                                 cds_only=False,
                                                                 min_cds_overlap=0.07,
                                                                 min_cdna_overlap=min_overlap,
                                                                 logger=logger), (min_overlap <= 0.12),
                              ((t2.selected_internal_orf_cds, self.t1.selected_internal_orf_cds),
                               cds_overlap))
        self.assertTrue(t2.is_coding)

        for min_overlap in [0.01, 0.05, 0.1, 0.2]:
            with self.subTest(min_overlap=min_overlap):
                self.assertIs(MonosublocusHolder.is_intersecting(self.t1,
                                                                 t2,
                                                                 cds_only=True,
                                                                 min_cds_overlap=min_overlap,
                                                                 min_cdna_overlap=min_overlap,
                                                                 logger=logger), (min_overlap <= 0.07))

    def test_frame_compatibility(self):

        """Check that the phase method functions"""
        logger = create_default_logger(inspect.getframeinfo(inspect.currentframe())[2])
        for phase in [0, 1, 2]:
            with self.subTest(phase=phase):
                t2 = Transcript()
                t2.chrom = "Chr1"
                t2.strand = "+"
                t2.score = 1
                t2.id = "G2.1"
                t2.parent = "G2"
                t2.start = 1350 + phase
                t2.end = 3850 + phase
                t2.add_exons([(t2.start, 1560), (2801, t2.end)])
                t2.add_exons([(1402 + phase, 1560), (2801, 3850 + phase)], "CDS")
                self.assertIs(t2.is_coding, True)
                self.assertIs(MonosublocusHolder.is_intersecting(self.t1,
                                                                 t2,
                                                                 cds_only=True,
                                                                 min_cds_overlap=0.05,
                                                                 min_cdna_overlap=0.05,
                                                                 logger=logger), (phase == 0))

        self.t1.unfinalize()
        self.t1.strand = "-"
        self.t1.phases = {}  # Necessary for the correct recalculation of phases!
        self.t1.logger = logger
        self.t1.finalize()
        self.assertIs(self.t1.is_coding, True, "Something went wrong in finalising T1")
        for phase in [0, 1, 2]:
            with self.subTest(phase=phase):
                t2 = Transcript()
                t2.chrom = "Chr1"
                t2.strand = "-"
                t2.score = 1
                t2.id = "G2.1"
                t2.parent = "G2"
                t2.start = 1350 + phase
                t2.end = 3850 + phase
                t2.add_exons([(t2.start, 1560), (2801, t2.end)])
                t2.add_exons([(1402 + phase, 1560), (2801, 3850 + phase)], "CDS")
                self.assertIs(t2.is_coding, True)
                self.assertIs(MonosublocusHolder.is_intersecting(self.t1,
                                                                 t2,
                                                                 cds_only=True,
                                                                 min_cds_overlap=0.05,
                                                                 min_cdna_overlap=0.05,
                                                                 logger=logger), (phase == 0))

    def test_no_overlap(self):

        t2 = Transcript()
        t2.chrom = "Chr1"
        t2.strand = "+"
        t2.score = 1
        t2.id = "G2.1"
        t2.parent = "G2"
        t2.start = 1600
        t2.end = 2000
        t2.add_exons([(1600, 1700), (1801, 2000)])
        t2.add_exons([(1661, 1700), (1801, 1850)], "CDS")
        t2.finalize()
        self.assertFalse(MonosublocusHolder.is_intersecting(self.t1, t2))

    def test_sameness(self):

        t2 = Transcript()
        t2.chrom = "Chr1"
        t2.strand = "+"
        t2.score = 1
        t2.id = "G1.1"
        t2.parent = "G1"
        t2.start = 1250
        t2.end = 2000
        t2.add_exons([(1250, 1560), (1801, 2000)])
        t2.add_exons([(1401, 1560), (1801, 1850)], "CDS")
        t2.finalize()
        # This fails because they have the same ID
        self.assertFalse(MonosublocusHolder.is_intersecting(self.t1, t2))

    def test_holder_clustering(self):

        """This test has been added starting from the annotation of IWGSC.
        It verifies that in a complex locus we create the holders correctly."""

        chrom, strand = "chr7A", "+"
        transcripts = dict()
        transcripts["TA_PGSB_v1_dez2016_mRNA_662095"] = [
            [(711041145, 711041431), (711041641, 711042803), (711059154, 711059935)],
            36.17, "sublocus:chr3A+:711041145-711059935.multi"]
        transcripts["TA_PGSB_v1_dez2016_mRNA_662100"] = [
            [(711056723, 711056806), (711056870, 711057549), (711057994, 711059935)],
            49.8, "sublocus:chr3A+:711040605-711059935.multi"]
        transcripts["TA_PGSB_v1_dez2016_mRNA_662101"] = [
            [(711056723, 711057549), (711057991, 711059935)],
            48.02, "sublocus:chr3A+:711056723-711059935.multi"]
        transcripts["TA_PGSB_v1_dez2016_mRNA_662106"] = [
            [(711056723, 711057549), (711057995, 711058007)],
            39.51, "sublocus:chr3A+:711056723-711058007.multi"]
        transcripts["TA_PGSB_v1_dez2016_mRNA_662109"] = [
            [(711056723, 711057141), (711057213, 711057237)],
            35.85, "sublocus:chr3A+:711056723-711057237.multi"]
        transcripts["TA_PGSB_v1_dez2016_mRNA_662111"] = [
            [(711056723, 711057549), (711057994, 711059935)],
            49.97, "sublocus:chr3A+:711040605-711059935.multi"]
        transcripts["TA_PGSB_v1_dez2016_mRNA_662116"] = [
            [(711056723, 711057610)],
            30.7, "sublocus:chr3A+:711056723-711057610.mono"
        ]
        transcripts["TA_PGSB_v1_dez2016_mRNA_662121"] = [
            [(711058325, 711059913), (711060068, 711060089)],
            36.48, "sublocus:chr3A+:711058325-711060089.multi"
        ]

        superlocus = None
        json_conf = configurator.to_json(None)

        for transcript in transcripts:
            tr = Transcript()
            exons, score, sublocus = transcripts[transcript]
            tr.chrom, tr.strand, tr.id = chrom, strand, transcript
            tr.add_exons(exons, features="exon")
            tr.add_exons(exons, features="CDS")
            tr.finalize()
            subl = Sublocus(tr, json_conf=json_conf)
            if superlocus is None:
                superlocus = Superlocus(tr, json_conf=json_conf)
            else:
                superlocus.add_transcript_to_locus(tr, check_in_locus=False)
            superlocus.subloci.append(subl)
            superlocus.scores[transcript] = score

        superlocus.subloci_defined = True
        self.assertEqual(len(superlocus.subloci), len(transcripts))
        superlocus.calculate_mono_metrics()
        self.assertEqual(len(superlocus.monoholders), 1,
                         "\n".join([", ".join(list(_.transcripts.keys())) for _ in superlocus.monoholders]))

    def test_alternative_splicing_monoexonic_not_enough_overlap(self):

        """This test verifies that while we can cluster together the transcripts at the holder stage,
        if the overlap is not enough they will fail to be recognised as valid AS events."""

        jconf = configurator.to_json(None)

        t1, t2 = Transcript(), Transcript()
        t1.chrom, t2.chrom = "1", "1"
        t1.strand, t2.strand = "+", "+"
        t1.add_exons([(1260208, 1260482), (1262216, 1262412), (1262621, 1263851)])
        t1.add_exons([(1262291, 1262412), (1262621, 1263143)], features="CDS")
        t1.id = "cls-0-sta-combined-0_1.27.12"

        t2.add_exons([(1262486, 1264276)])
        t2.add_exons([(1263571, 1264236)], features="CDS")
        t2.id = "trn-0-sta-combined-0_1_TRINITY_GG_1373_c0_g2_i1.path1"

        self.assertTrue(MonosublocusHolder.is_intersecting(
            t1, t2, cds_only=False,
            min_cdna_overlap=jconf["pick"]["alternative_splicing"]["min_cdna_overlap"],
            min_cds_overlap=jconf["pick"]["alternative_splicing"]["min_cds_overlap"],
            simple_overlap_for_monoexonic=True))
        self.assertFalse(MonosublocusHolder.is_intersecting(
            t1, t2, cds_only=False,
            min_cdna_overlap=jconf["pick"]["clustering"]["min_cdna_overlap"],
            min_cds_overlap=jconf["pick"]["clustering"]["min_cds_overlap"],
            simple_overlap_for_monoexonic=False))

        for simple in (True, False):
            with self.subTest(simple=simple):
                jconf["pick"]["clustering"]["simple_overlap_for_monoexonic"] = simple

                slocus = Superlocus(t1, json_conf=jconf)
                slocus.add_transcript_to_locus(t2)
                locus = Locus(t1, json_conf=jconf)
                slocus.loci[locus.id] = locus
                slocus.define_alternative_splicing()
                self.assertEqual(len(slocus.loci[locus.id].transcripts), 1)


class TestLocus(unittest.TestCase):

    """
    This unit test is focused on the locus definition and alternative splicings.
    """

    logger = create_default_logger("tester")

    @classmethod
    def setUpClass(cls):
        cls.fai = pysam.FastaFile(pkg_resources.resource_filename("Mikado.tests", "chr5.fas.gz"))

    def setUp(self):

        """Set up for the unit test."""

        # Mock dictionary to be used for the alternative splicing checks
        self.json_conf = configurator.to_json(None)
        # self.json_conf["pick"] = dict()
        self.json_conf["pick"]["alternative_splicing"] = dict()
        self.json_conf["pick"]["alternative_splicing"]["report"] = True
        self.json_conf["pick"]["alternative_splicing"]["max_utr_length"] = 2000
        self.json_conf["pick"]["alternative_splicing"]["max_fiveutr_length"] = 1000
        self.json_conf["pick"]["alternative_splicing"]["max_threeutr_length"] = 1000
        self.json_conf["pick"]["alternative_splicing"]["max_isoforms"] = 3
        self.json_conf["pick"]["alternative_splicing"]["keep_retained_introns"] = False
        self.json_conf["pick"]["alternative_splicing"]["min_cds_overlap"] = 0
        self.json_conf["pick"]["alternative_splicing"]["min_cdna_overlap"] = 0
        self.json_conf["pick"]["alternative_splicing"]["min_score_perc"] = 0.1
        self.json_conf["pick"]["alternative_splicing"]["valid_ccodes"] = ["j", "G", "g"]
        self.json_conf["pick"]["alternative_splicing"]["redundant_ccodes"] = ["c", "=", "_", "m", "n"]
        self.json_conf["pick"]["alternative_splicing"]["only_confirmed_introns"] = False

        self.json_conf = configurator.check_json(self.json_conf)

        t1 = """Chr1\tfoo\ttranscript\t1001\t3000\t.\t+\t.\tgene_id "Chr1.1"; transcript_id "Chr1.1.1";
        Chr1\tfoo\texon\t1001\t1300\t.\t+\t.\tgene_id "Chr1.1"; transcript_id "Chr1.1.1";
        Chr1\tfoo\tCDS\t1101\t1300\t.\t+\t.\tgene_id "Chr1.1"; transcript_id "Chr1.1.1";
        Chr1\tfoo\texon\t1701\t2000\t.\t+\t.\tgene_id "Chr1.1"; transcript_id "Chr1.1.1";
        Chr1\tfoo\tCDS\t1701\t2000\t.\t+\t.\tgene_id "Chr1.1"; transcript_id "Chr1.1.1";
        Chr1\tfoo\texon\t2101\t2500\t.\t+\t.\tgene_id "Chr1.1"; transcript_id "Chr1.1.1";
        Chr1\tfoo\tCDS\t2101\t2500\t.\t+\t.\tgene_id "Chr1.1"; transcript_id "Chr1.1.1";
        Chr1\tfoo\texon\t2801\t3000\t.\t+\t.\tgene_id "Chr1.1"; transcript_id "Chr1.1.1";
        Chr1\tfoo\tCDS\t2801\t2902\t.\t+\t.\tgene_id "Chr1.1"; transcript_id "Chr1.1.1";
        """

        t1lines = [GtfLine(line) for line in t1.split("\n") if line]
        self.t1 = loci.Transcript(t1lines[0])
        for exon in t1lines[1:]:
            if exon.header:
                continue
            self.t1.add_exon(exon)
        self.t1.score = 20
        self.t1.finalize()

        # Just a fragment of the best
        t1_contained = """Chr1\tfoo\ttranscript\t1001\t2000\t.\t+\t.\tgene_id "Chr1.1"; transcript_id "Chr1.1.2";
        Chr1\tfoo\texon\t1001\t1300\t.\t+\t.\tgene_id "Chr1.1"; transcript_id "Chr1.1.2";
        Chr1\tfoo\tCDS\t1101\t1300\t.\t+\t.\tgene_id "Chr1.1"; transcript_id "Chr1.1.2";
        Chr1\tfoo\texon\t1701\t2000\t.\t+\t.\tgene_id "Chr1.1"; transcript_id "Chr1.1.2";
        Chr1\tfoo\tCDS\t1701\t1902\t.\t+\t.\tgene_id "Chr1.1"; transcript_id "Chr1.1.2";
        """

        t1_contained_lines = [GtfLine(line) for line in t1_contained.split("\n") if line]
        self.t1_contained = loci.Transcript(t1_contained_lines[0])
        for exon in t1_contained_lines[1:]:
            if exon.header:
                continue
            self.t1_contained.add_exon(exon)
        self.t1_contained.score = 15
        self.t1_contained.finalize()

        # Valid AS event
        t1_as = """Chr1\tfoo\ttranscript\t1001\t3000\t.\t+\t.\tgene_id "Chr1.1"; transcript_id "Chr1.1.3";
        Chr1\tfoo\texon\t1001\t1300\t.\t+\t.\tgene_id "Chr1.1"; transcript_id "Chr1.1.3";
        Chr1\tfoo\tCDS\t1101\t1300\t.\t+\t.\tgene_id "Chr1.1"; transcript_id "Chr1.1.3";
        Chr1\tfoo\texon\t1701\t2000\t.\t+\t.\tgene_id "Chr1.1"; transcript_id "Chr1.1.3";
        Chr1\tfoo\tCDS\t1701\t2000\t.\t+\t.\tgene_id "Chr1.1"; transcript_id "Chr1.1.3";
        Chr1\tfoo\texon\t2101\t2400\t.\t+\t.\tgene_id "Chr1.1"; transcript_id "Chr1.1.3";
        Chr1\tfoo\tCDS\t2101\t2400\t.\t+\t.\tgene_id "Chr1.1"; transcript_id "Chr1.1.3";
        Chr1\tfoo\texon\t2801\t3000\t.\t+\t.\tgene_id "Chr1.1"; transcript_id "Chr1.1.3";
        Chr1\tfoo\tCDS\t2801\t2900\t.\t+\t.\tgene_id "Chr1.1"; transcript_id "Chr1.1.3";
        """

        t1_as_lines = [GtfLine(line) for line in t1_as.split("\n") if line]
        self.t1_as = loci.Transcript(t1_as_lines[0])
        for exon in t1_as_lines[1:]:
            if exon.header:
                continue
            self.t1_as.add_exon(exon)
        self.t1_as.score = 19
        self.t1_as.finalize()

        # Retained intron AS event
        t1_retained = """Chr1\tfoo\ttranscript\t1001\t2900\t.\t+\t.\tgene_id "Chr1.1"; transcript_id "Chr1.1.4";
        Chr1\tfoo\texon\t1001\t1300\t.\t+\t.\tgene_id "Chr1.1"; transcript_id "Chr1.1.4";
        Chr1\tfoo\tCDS\t1101\t1300\t.\t+\t.\tgene_id "Chr1.1"; transcript_id "Chr1.1.4";
        Chr1\tfoo\texon\t1701\t2000\t.\t+\t.\tgene_id "Chr1.1"; transcript_id "Chr1.1.4";
        Chr1\tfoo\tCDS\t1701\t2000\t.\t+\t.\tgene_id "Chr1.1"; transcript_id "Chr1.1.4";
        Chr1\tfoo\texon\t2101\t2900\t.\t+\t.\tgene_id "Chr1.1"; transcript_id "Chr1.1.4";
        Chr1\tfoo\tCDS\t2101\t2472\t.\t+\t.\tgene_id "Chr1.1"; transcript_id "Chr1.1.4";
        """

        t1_retained_lines = [GtfLine(line) for line in t1_retained.split("\n") if line]
        self.t1_retained = loci.Transcript(t1_retained_lines[0])
        for exon in t1_retained_lines[1:]:
            if exon.header:
                continue
            self.t1_retained.add_exon(exon)
        self.t1_retained.score = 10
        self.t1_retained.finalize()

        # self.logger = logging.getLogger("tester")
        # self.handler = logging.StreamHandler()
        self.logger.setLevel(logging.WARNING)
        self.json_conf["reference"]["genome"] = self.fai.filename.decode()
        # self.logger.addHandler(self.handler)

    def test_validity(self):
        """
        First test of validity to ensure the CCodes are as expected.
        :return:
        """

        # The fragment should have a c assigned
        result, _ = scales.assigner.Assigner.compare(self.t1_contained, self.t1)
        self.assertEqual(result.ccode[0], "c")

        # The valid AS should have a j assigned
        result, _ = scales.assigner.Assigner.compare(self.t1_as, self.t1)
        self.assertEqual(result.ccode[0], "j")

        # The retained intron AS should have a j assigned
        result, _ = scales.assigner.Assigner.compare(self.t1_retained, self.t1)
        self.assertEqual(result.ccode[0], "j", result.ccode)

    def testCreate(self):

        """
        Test the creation of the locus
        :return:
        """

        locus = loci.Locus(self.t1, logger=self.logger)
        locus.json_conf = self.json_conf
        self.assertEqual(len(locus.transcripts), 1)

    def test_exclude_contained(self):

        """Test that we exclude a transcript with a contained class code (c)"""

        locus = loci.Locus(self.t1, logger=self.logger)
        locus.json_conf = self.json_conf
        self.assertEqual(len(locus.transcripts), 1)
        locus.add_transcript_to_locus(self.t1_contained)
        self.assertEqual(len(locus.transcripts), 1)

    def test_add_contained(self):

        """Test that we add a transcript with a contained class code (c) if
        we explicitly ask for it"""

        locus = loci.Locus(self.t1, logger=self.logger)
        locus.json_conf = self.json_conf
        locus.json_conf["pick"]["alternative_splicing"]["valid_ccodes"].append("c")
        self.assertEqual(len(locus.transcripts), 1)
        locus.add_transcript_to_locus(self.t1_contained)
        self.assertEqual(len(locus.transcripts), 2)

    def test_addValid(self):

        """Test that we can successfully add a transcript to the locus if
        it passes the muster."""

        locus = loci.Locus(self.t1, logger=self.logger)
        locus.json_conf = self.json_conf
        self.assertEqual(len(locus.transcripts), 1)
        locus.add_transcript_to_locus(self.t1_as)
        self.assertEqual(len(locus.transcripts), 2)

    def test_excludeValid(self):

        """Test that a usually valid AS is excluded when:
        - we ask for no more than one AS event
        - we exclude its ccode (j)
        - we ask for perfect (100%) CDS overlap
        """

        locus = loci.Locus(self.t1, logger=self.logger)
        locus.json_conf = self.json_conf
        self.assertEqual(len(locus.transcripts), 1)

        locus.json_conf["pick"]["alternative_splicing"]["max_isoforms"] = 3
        locus.json_conf["pick"]["alternative_splicing"]["valid_ccodes"] = ["n", "O", "h"]
        locus.add_transcript_to_locus(self.t1_as)
        self.assertEqual(len(locus.transcripts), 1)

        locus.json_conf["pick"]["alternative_splicing"]["valid_ccodes"].append("j")
        locus.json_conf["pick"]["alternative_splicing"]["min_cds_overlap"] = 1

        locus.add_transcript_to_locus(self.t1_as)
        self.assertEqual(len(locus.transcripts), 1)

    def test_exclude_opposite_strand(self):

        candidate = self.t1_as
        candidate.reverse_strand()
        logger = self.logger
        # logger.setLevel(logging.DEBUG)
        locus = loci.Locus(self.t1, logger=logger)
        locus.json_conf = self.json_conf
        self.assertEqual(len(locus.transcripts), 1)
        locus.add_transcript_to_locus(candidate)
        self.assertEqual(len(locus.transcripts), 1)

    def test_serialisation(self):

        """Check that the main types can be serialised correctly."""

        candidate = self.t1
        pickle.dumps(candidate)

        json_conf = configurator.to_json(None)

        for obj in Superlocus, Sublocus, Locus:
            with self.subTest(obj=obj):
                locus = obj(candidate, json_conf=json_conf)
                pickle.dumps(locus)

    def test_double_orf(self):

        t = Transcript()
        t.add_exons([(101, 1000), (1101, 1200), (2001, 2900)])
        t.id = "t1"
        t.strand = "+"

        orf1 = BED12()
        orf1.transcriptomic = True
        orf1.chrom = t.id
        orf1.start = 1
        orf1.end = sum([_[1] - _[0] + 1 for _ in t.exons])
        orf1.strand = "+"
        orf1.name = "t1.orf1"
        orf1.block_sizes = (900,)
        orf1.thick_start = 1
        orf1.thick_end = 900
        orf1.block_starts = (1,)
        orf1.block_count = 1

        orf2 = BED12()
        orf2.transcriptomic = True
        orf2.strand = "+"
        orf2.chrom = t.id
        orf2.start = 1
        orf2.end = sum([_[1] - _[0] + 1 for _ in t.exons])
        orf2.name = "t1.orf2"
        orf2.block_sizes = (900,)
        orf2.thick_start = 1001
        orf2.thick_end = 1900
        orf2.block_starts = (1,)
        orf2.block_count = 1

        self.assertFalse(orf1.invalid)
        self.assertFalse(orf2.invalid)

        t.load_orfs([orf1, orf2])
        self.assertEqual(t.number_internal_orfs, 2)

        locus = Locus(t)
        locus.calculate_scores()
        self.assertTrue(list(locus.scores.keys()), [t.id])
        rows = list(locus.print_scores())
        self.assertEqual(len(rows), 1, rows)
        self.assertEqual(rows[0]["tid"], t.id, rows[0])

    def test_remove_AS_overlapping(self):

        logger = create_null_logger(inspect.getframeinfo(inspect.currentframe())[2],
                                    level="WARNING")

        t1, t2, t1_1, t2_1 = Transcript(), Transcript(), Transcript(), Transcript()
        t1.chrom = t2.chrom = t1_1.chrom = t2_1.chrom = "1"
        t1.id, t2.id, t1_1.id, t2_1.id = "t1", "t2", "t1_1", "t2_1"
        t1.strand = t2.strand = t1_1.strand = t2_1.strand = "+"
        t1.add_exons([(101, 500), (801, 1000)])
        t1.add_exons([(101, 500), (801, 1000)], features="CDS")
        t1_1.add_exons([(101, 500), (903, 1100), (1301, 1550)])
        t1_1.add_exons([(101, 500), (903, 1100), (1301, 1550)], features="CDS")
        t2.add_exons([(1601, 1800), (1901, 2000)])
        t2.add_exons([(1601, 1800), (1901, 2000)], features="CDS")
        t2_1.add_exons([(1351, 1550), (1651, 1851), (1901, 2000)])
        t2_1.add_exons([(1351, 1550), (1651, 1851), (1901, 2000)], features="CDS")

        for tr in [t1, t2, t1_1, t2_1]:
            with self.subTest(tr=tr):
                tr.finalize()
                self.assertGreater(tr.combined_cds_length, 0, tr.id)

        conf = configurator.to_json(None)
        conf["pick"]["alternative_splicing"]["valid_ccodes"] = ["j", "J", "g", "G"]
        conf["pick"]["alternative_splicing"]["only_confirmed_introns"] = False

        conf["as_requirements"] = {"_expression": "cdna_length",
                                   "expression": "evaluated['cdna_length']",
                                   "parameters": {
                                       "cdna_length": {"operator": "gt", "value": 0, "name": "cdna_length"}
                                   }}
        conf["pick"]["alternative_splicing"]["pad"] = False

        with self.subTest():
            superlocus_one = Superlocus(t1, json_conf=conf)
            superlocus_one.add_transcript_to_locus(t1_1)

            locus_one = Locus(t1, json_conf=conf)
            locus_one.logger = logger
            superlocus_one.loci[locus_one.id] = locus_one
            superlocus_one.loci_defined = True
            with self.assertLogs(logger=logger, level="DEBUG") as cm:
                superlocus_one.logger = logger
                superlocus_one.define_alternative_splicing()
                self.assertEqual(len(superlocus_one.loci), 1)
                locus_id = [_ for _ in superlocus_one.loci.keys() if
                            t1.id in superlocus_one.loci[_].transcripts][0]
                self.assertEqual(len(superlocus_one.loci[locus_id].transcripts), 2,
                                 cm.output)

        with self.subTest():
            superlocus_two = Superlocus(t2, json_conf=conf)
            superlocus_two.add_transcript_to_locus(t2_1)
            locus_two = Locus(t2, json_conf=conf)
            superlocus_two.loci[locus_two.id] = locus_two
            superlocus_two.loci_defined = True
            superlocus_two.logger = logger
            superlocus_two.define_alternative_splicing()
            self.assertEqual(len(superlocus_two.loci), 1)
            locus_id = [_ for _ in superlocus_two.loci.keys() if
                        t2.id in superlocus_two.loci[_].transcripts][0]
            self.assertEqual(len(superlocus_two.loci[locus_id].transcripts), 2)
        with self.subTest():
            superlocus = Superlocus(t1, json_conf=conf)
            superlocus.add_transcript_to_locus(t2, check_in_locus=False)
            superlocus.add_transcript_to_locus(t1_1)
            superlocus.add_transcript_to_locus(t2_1)
            locus_one = Locus(t1_1, json_conf=conf, logger=logger)
            locus_two = Locus(t2, json_conf=conf, logger=logger)
            superlocus.loci[locus_one.id] = locus_one
            superlocus.loci[locus_two.id] = locus_two
            self.assertEqual(len(superlocus.loci[locus_one.id].transcripts), 1)
            self.assertEqual(len(superlocus.loci[locus_two.id].transcripts), 1)
            superlocus.loci_defined = True
            with self.assertLogs(logger=logger, level="DEBUG") as cm:
                self.assertEqual(len(superlocus.loci), 2)
                superlocus.define_alternative_splicing()
                locus_one_id = [_ for _ in superlocus.loci.keys() if
                                t1_1.id in superlocus.loci[_].transcripts][0]
                locus_two_id = [_ for _ in superlocus.loci.keys() if
                                t2.id in superlocus.loci[_].transcripts][0]
                self.assertNotEqual(locus_one_id, locus_two_id)
                self.assertEqual(len(superlocus.loci), 2)
                self.assertEqual(len(superlocus.loci[locus_two_id].transcripts), 1,
                                 (cm.output, superlocus.loci[locus_one_id].transcripts.keys()))
                self.assertEqual(len(superlocus.loci[locus_one_id].transcripts), 1,
                                 (cm.output, superlocus.loci[locus_one_id].transcripts.keys()))


class EmptySuperlocus(unittest.TestCase):

    def test_empty(self):

        logger = create_null_logger()
        logger.setLevel("WARNING")
        with self.assertLogs(logger=logger, level="WARNING"):
            _ = Superlocus(transcript_instance=None)


class WrongSplitting(unittest.TestCase):

    def test_split(self):

        t1 = Transcript(BED12("Chr1\t100\t1000\tID=t1;coding=False\t0\t+\t100\t1000\t0\t1\t900\t0"))
        t2 = Transcript(BED12("Chr1\t100\t1000\tID=t2;coding=False\t0\t-\t100\t1000\t0\t1\t900\t0"))
        sl = Superlocus(t1, stranded=False)
        sl.add_transcript_to_locus(t2)
        splitted = list(sl.split_strands())
        self.assertEqual(len(splitted), 2)
        self.assertIsInstance(splitted[0], Superlocus)
        self.assertIsInstance(splitted[1], Superlocus)
        self.assertTrue(splitted[0].stranded)
        self.assertTrue(splitted[1].stranded)

    def test_invalid_split(self):
        t1 = Transcript(BED12("Chr1\t100\t1000\tID=t1;coding=False\t0\t+\t100\t1000\t0\t1\t900\t0"))
        t2 = Transcript(BED12("Chr1\t100\t1000\tID=t2;coding=False\t0\t+\t100\t1000\t0\t1\t900\t0"))

        logger = create_default_logger("test_invalid_split", level="WARNING")
        with self.assertLogs(logger=logger, level="WARNING") as cm:
            sl = Superlocus(t1, stranded=True, logger=logger)
            sl.add_transcript_to_locus(t2)
            splitted = list(sl.split_strands())

        self.assertEqual(splitted[0], sl)
        self.assertEqual(len(splitted), 1)
        self.assertIn("WARNING:test_invalid_split:Trying to split by strand a stranded Locus, {}!".format(sl.id),
                      cm.output, cm.output)


class WrongLoadingAndIntersecting(unittest.TestCase):

    def test_wrong_loading(self):
        t1 = Transcript(BED12("Chr1\t100\t1000\tID=t1;coding=False\t0\t+\t100\t1000\t0\t1\t900\t0"))
        sl = Superlocus(t1, stranded=True)
        with self.assertRaises(ValueError):
            sl.load_all_transcript_data(engine=None, data_dict=None)

    @unittest.skip
    def test_already_loaded(self):
        t1 = Transcript(BED12("Chr1\t100\t1000\tID=t1;coding=False\t0\t+\t100\t1000\t0\t1\t900\t0"))
        sl = Superlocus(t1, stranded=True)

    def test_wrong_intersecting(self):
        t1 = Transcript(BED12("Chr1\t100\t1000\tID=t1;coding=False\t0\t+\t100\t1000\t0\t1\t900\t0"))
        sl = Superlocus(t1, stranded=True)

        with self.subTest():
            self.assertFalse(sl.is_intersecting(t1, t1))
        t2 = Transcript(BED12("Chr1\t100\t1000\tID=t1;coding=False\t0\t-\t100\t1000\t0\t1\t900\t0"))

        with self.subTest():
            self.assertTrue(sl.is_intersecting(t1, t2))

    def test_coding_intersecting(self):
        t1 = Transcript(BED12("Chr1\t100\t1000\tID=t1;coding=True\t0\t+\t200\t500\t0\t1\t900\t0"))
        sl = Superlocus(t1, stranded=True)
        t2 = Transcript(BED12("Chr1\t100\t1000\tID=t2;coding=True\t0\t+\t600\t900\t0\t1\t900\t0"))
        t3 = Transcript(BED12("Chr1\t100\t1000\tID=t3;coding=True\t0\t+\t300\t600\t0\t1\t900\t0"))
        t1.finalize()
        t2.finalize()
        t3.finalize()
        self.assertTrue(t1.is_coding)
        self.assertTrue(t2.is_coding)
        self.assertTrue(t3.is_coding)
        self.assertNotEqual(t1, t2)
        self.assertNotEqual(t1, t3)

        with self.subTest():
            self.assertTrue(sl.is_intersecting(t1, t2, cds_only=False))
            self.assertFalse(sl.is_intersecting(t1, t2, cds_only=True))
        with self.subTest():
            self.assertTrue(sl.is_intersecting(t1, t3, cds_only=False))
            self.assertTrue(sl.is_intersecting(t1, t3, cds_only=True))


class RetainedIntronTester(unittest.TestCase):

    def setUp(self):
        self.my_json = os.path.join(os.path.dirname(__file__), "configuration.yaml")
        self.my_json = configurator.to_json(self.my_json)

    def test_real_retained_pos(self):

        """Here we verify that a real retained intron is called as such"""

        t1 = Transcript()
        t1.chrom, t1.strand, t1.id = 1, "+", "t1"
        t1.add_exons([(101, 500), (801, 1000), (1201, 1300), (1501, 1800)])
        t1.add_exons([(201, 500),  # 300
                      (801, 1000),  # 200
                      (1201, 1300),  #100
                      (1501, 1530)  # 30
                      ], features="CDS")
        t1.finalize()

        t2 = Transcript()
        t2.chrom, t2.strand, t2.id = 1, "+", "t2"
        t2.add_exons([(101, 500), (801, 1000), (1201, 1600)])
        t2.add_exons([(201, 500),  # 300
                      (801, 1000),  # 200
                      (1201, 1420),  # 220
                      ], features="CDS")
        t2.finalize()

        t3 = Transcript()
        t3.chrom, t3.strand, t3.id = 1, "+", "t3"
        t3.add_exons([(101, 500), (801, 970), (1100, 1180)])
        t3.add_exons([(101, 500), (801, 970), (1100, 1130)], features="CDS")
        t3.finalize()

        for pred, retained in [(t2, True), (t3, False)]:
            with self.subTest(pred=pred, retained=retained):
                sup = Superlocus(t1, json_conf=self.my_json)
                sup.add_transcript_to_locus(pred)
                sup.json_conf["pick"]["run_options"]["consider_truncated_for_retained"] = True
                sup.find_retained_introns(pred)
                self.assertEqual((len(sup.transcripts[pred.id].retained_introns) > 0),
                                 retained, (pred.id, retained))

    def test_retained_pos_truncated(self):
        """Here we verify that a real retained intron is called as such,
        even when the transcript is truncated."""

        t1 = Transcript()
        t1.chrom, t1.strand, t1.id = 1, "+", "t1"
        t1.add_exons([(101, 500), (801, 1000), (1201, 1300), (1501, 1800)])
        t1.add_exons([(201, 500),  # 300
                      (801, 1000),  # 200
                      (1201, 1300),  #100
                      (1501, 1530)  # 30
                      ], features="CDS")
        t1.finalize()

        t2 = Transcript()
        t2.chrom, t2.strand, t2.id = 1, "+", "t2"
        t2.add_exons([(101, 500), (801, 1000), (1201, 1420)])
        t2.add_exons([(201, 500),  # 300
                      (801, 1000),  # 200
                      (1201, 1420),  # 220
                      ], features="CDS")
        t2.finalize()
        self.assertEqual(t2.combined_cds_end, 1420)

        t3 = Transcript()
        t3.chrom, t3.strand, t3.id = 1, "+", "t3"
        t3.add_exons([(101, 500), (801, 970), (1100, 1130)])
        t3.add_exons([(101, 500), (801, 970), (1100, 1130)], features="CDS")
        t3.finalize()

        logger = create_default_logger("test_retained_pos_truncated")
        for pred, retained in [(t2, True), (t3, False)]:
            with self.subTest(pred=pred, retained=retained):
                logger.setLevel("WARNING")
                sup = Superlocus(t1, json_conf=self.my_json, logger=logger)
                sup.add_transcript_to_locus(pred)
                sup.json_conf["pick"]["run_options"]["consider_truncated_for_retained"] = True
                sup.find_retained_introns(pred)
                self.assertEqual((len(sup.transcripts[pred.id].retained_introns) > 0),
                                 retained, (pred.id, retained, pred.retained_introns))
                # Now check that things function also after unpickling
                unpickled_t1 = pickle.loads(pickle.dumps(t1))
                unpickled_other = pickle.loads(pickle.dumps(pred))
                logger.setLevel("WARNING")
                sup = Superlocus(unpickled_t1, json_conf=self.my_json, logger=logger)
                sup.add_transcript_to_locus(unpickled_other)
                sup.json_conf["pick"]["run_options"]["consider_truncated_for_retained"] = True
                sup.find_retained_introns(pred)
                self.assertEqual((len(sup.transcripts[pred.id].retained_introns) > 0),
                                 retained)

    def test_real_retained_pos_truncated_skip(self):
        """Here we verify that a real retained intron is *NOT* called as such when
        the transcript is truncated and we elect not to investigate the 3' end."""

        t1 = Transcript()
        t1.chrom, t1.strand, t1.id = 1, "+", "t1"
        t1.add_exons([(101, 500), (801, 1000), (1201, 1300), (1501, 1800)])
        t1.add_exons([(201, 500),  # 300
                      (801, 1000),  # 200
                      (1201, 1300),  #100
                      (1501, 1530)  # 30
                      ], features="CDS")
        t1.finalize()

        t2 = Transcript()
        t2.chrom, t2.strand, t2.id = 1, "+", "t2"
        t2.add_exons([(101, 500), (801, 1000), (1201, 1420)])
        t2.add_exons([(201, 500),  # 300
                      (801, 1000),  # 200
                      (1201, 1420),  # 220
                      ], features="CDS")
        t2.finalize()
        self.assertEqual(t2.combined_cds_end, 1420)

        sup = Superlocus(t1, json_conf=self.my_json)
        sup.add_transcript_to_locus(t2)
        sup.json_conf["pick"]["run_options"]["consider_truncated_for_retained"] = False

        sup.find_retained_introns(t2)

        self.assertEqual(sup.transcripts["t2"].retained_introns, (),)

    def test_real_retained_neg_truncated(self):
        """Here we verify that a real retained intron is called as such,
        even when the transcript is truncated."""

        t1 = Transcript()
        t1.chrom, t1.strand, t1.id = 1, "-", "t1"
        t1.add_exons([(101, 500), (801, 1000), (1201, 1300), (1501, 1800)])
        t1.add_exons([(201, 500),  # 300
                      (801, 1000),  # 200
                      (1201, 1300),  #100
                      (1501, 1530)  # 30
                      ], features="CDS")
        t1.finalize()

        t2 = Transcript()
        t2.chrom, t2.strand, t2.id = 1, "-", "t2"
        t2.add_exons([(601, 1000), (1201, 1300), (1501, 1800)])
        t2.add_exons([(601, 1000),  # 200
                      (1201, 1300),  #100
                      (1501, 1530)  # 30
                      ], features="CDS")
        t2.finalize()
        self.assertEqual(t2.combined_cds_end, 601)

        t3 = Transcript()
        t3.chrom, t3.strand, t3.id = 1, "-", "t3"
        t3.add_exons([(551, 580), (801, 1000), (1201, 1300), (1501, 1800)])
        t3.add_exons([(551, 580),
                      (801, 1000),  # 200
                      (1201, 1300),  #100
                      (1501, 1530)  # 30
                      ], features="CDS")
        t3.finalize()
        self.assertEqual(t3.combined_cds_end, 551)

        for pred, retained in [(t2, True), (t3, False)]:
            with self.subTest(pred=pred, retained=retained):
                sup = Superlocus(t1, json_conf=self.my_json)
                sup.add_transcript_to_locus(pred)
                sup.json_conf["pick"]["run_options"]["consider_truncated_for_retained"] = True
                sup.find_retained_introns(pred)
                self.assertEqual((len(sup.transcripts[pred.id].retained_introns) > 0),
                                 retained, (pred.id, pred.retained_introns))

    def test_real_retained_neg_truncated_skip(self):
        """Here we verify that a real retained intron is *NOT* called as such when
        the transcript is truncated and we elect not to investigate the 3' end."""

        t1 = Transcript()
        t1.chrom, t1.strand, t1.id = 1, "-", "t1"
        t1.add_exons([(101, 500), (801, 1000), (1201, 1300), (1501, 1800)])
        t1.add_exons([(201, 500),  # 300
                      (801, 1000),  # 200
                      (1201, 1300),  #100
                      (1501, 1530)  # 30
                      ], features="CDS")
        t1.finalize()

        t2 = Transcript()
        t2.chrom, t2.strand, t2.id = 1, "-", "t2"
        t2.add_exons([(601, 1000), (1201, 1300), (1501, 1800)])
        t2.add_exons([(601, 1000),  # 200
                      (1201, 1300),  #100
                      (1501, 1530)  # 30
                      ], features="CDS")
        t2.finalize()
        self.assertEqual(t2.combined_cds_end, 601)

        sup = Superlocus(t1, json_conf=self.my_json)
        sup.add_transcript_to_locus(t2)
        sup.json_conf["pick"]["run_options"]["consider_truncated_for_retained"] = False

        sup.find_retained_introns(t2)

        self.assertEqual(sup.transcripts["t2"].retained_introns, ())

    def test_real_retained_pos_noCDS(self):
        """Here we verify that a real retained intron is called as such, even when the transcript lacks a CDS"""

        t1 = Transcript()
        t1.chrom, t1.strand, t1.id = 1, "+", "t1"
        t1.add_exons([(101, 500), (801, 1000), (1201, 1300), (1501, 1800)])
        t1.add_exons([(201, 500),  # 300
                      (801, 1000),  # 200
                      (1201, 1300),  # 100
                      (1501, 1530)  # 30
                      ], features="CDS")
        t1.finalize()

        t2 = Transcript()
        t2.chrom, t2.strand, t2.id = 1, "+", "t2"
        t2.add_exons([(101, 500), (801, 1000), (1201, 1600)])
        t2.finalize()

        sup = Superlocus(t1, json_conf=self.my_json)
        sup.add_transcript_to_locus(t2)

        sup.logger = create_default_logger("test_real_retained_pos_noCDS")
        # sup.logger.setLevel("DEBUG")
        sup.find_retained_introns(t2)

        self.assertEqual(sup.transcripts["t2"].retained_introns, ((1201, 1600),))

    def test_not_retained_pos(self):

        """Here we verify that a false retained intron is not called as such"""

        t1 = Transcript()
        t1.chrom, t1.strand, t1.id = 1, "+", "t1"
        t1.add_exons([(101, 500), (801, 1000), (1201, 1300), (1501, 1800)])
        t1.add_exons([(201, 500),  # 300
                      (801, 1000),  # 200
                      (1201, 1300),  # 100
                      (1501, 1530)  # 30
                      ], features="CDS")
        t1.finalize()

        t2 = Transcript()
        t2.chrom, t2.strand, t2.id = 1, "+", "t2"
        t2.add_exons([(101, 500), (801, 1000), (1201, 1600)])
        t2.add_exons([(201, 500),  # 300
                      (801, 1000),  # 200
                      (1201, 1540),  # 340
                      ], features="CDS")
        t2.finalize()

        t3 = Transcript()
        t3.chrom, t3.strand, t3.id = 1, "+", "t3"
        t3.add_exons([(101, 500), (801, 970), (1100, 1130)])
        t3.add_exons([(101, 500), (801, 970), (1100, 1130)], features="CDS")
        t3.finalize()

        for pred in [t2, t3]:
            with self.subTest(pred=pred):
                sup = Superlocus(t1, json_conf=self.my_json)
                sup.add_transcript_to_locus(pred)
                sup.find_retained_introns(pred)
                self.assertEqual(sup.transcripts[pred.id].retained_intron_num, 0)
                unpickled_t1 = pickle.loads(pickle.dumps(t1))
                unpickled_other = pickle.loads(pickle.dumps(pred))
                sup = Superlocus(unpickled_t1, json_conf=self.my_json)
                sup.add_transcript_to_locus(unpickled_other)
                sup.find_retained_introns(unpickled_other)
                self.assertEqual(sup.transcripts[unpickled_other.id].retained_intron_num, 0)

    def test_neg_retained_example(self):

        t1 = Transcript()
        t1.chrom = "Chr1"
        t1.id = "t1"
        t1.add_exons([(3168512, 3168869),(3168954, 3169234),(3169327, 3169471),
                      (3169589, 3170045),(3170575, 3170687),(3170753, 3170803)])
        t1.strand = "-"
        t1.add_exons(
            [(3168568, 3168869), (3168954, 3169234), (3169327, 3169471), (3169589, 3170045), (3170575, 3170682)],
            features="CDS"
        )
        t1.finalize()

        t2 = Transcript()
        t2.chrom = "Chr1"
        t2.id = "t2"
        t2.strand = "-"
        t2.add_exons(
            [(3168483, 3168869),(3168954, 3169234),(3169327, 3169471),(3169589, 3170816)]
        )
        t2.add_exons(
            [(3168568, 3168869),(3168954, 3169234),(3169327, 3169471),(3169589, 3170192)],
        features="CDS")

        sup = Superlocus(t1, json_conf=self.my_json)
        sup.add_transcript_to_locus(t2)
        sup.find_retained_introns(t2)
        self.assertGreater(sup.transcripts[t2.id].retained_intron_num, 0)

    def test_real_retained_neg(self):
        """Here we verify that a real retained intron is called as such"""

        t1 = Transcript()
        t1.chrom, t1.strand, t1.id = 1, "-", "t1"
        t1.add_exons([(101, 500), (801, 1000), (1201, 1300), (1501, 1800)])
        t1.add_exons([(201, 500),  # 300
                      (801, 1000),  # 200
                      (1201, 1300),  # 100
                      (1501, 1530)  # 30
                      ], features="CDS")
        t1.finalize()

        t2 = Transcript()
        t2.chrom, t2.strand, t2.id = 1, "-", "t2"
        t2.add_exons([(401, 1000), (1201, 1300), (1501, 1800)])
        t2.add_exons([(1501, 1530),  # 30
                      (1201, 1300),  # 100
                      (771, 1000)  # 230
                      ], features="CDS")
        t2.finalize()

        with self.subTest():
            sup = Superlocus(t1, json_conf=self.my_json)
            sup.add_transcript_to_locus(t2)

            sup.find_retained_introns(t2)
            self.assertEqual(sup.transcripts["t2"].retained_introns, ((401, 1000),))

        with self.subTest():
            unpickled_t1 = pickle.loads(pickle.dumps(t1))
            unpickled_other = pickle.loads(pickle.dumps(t2))
            sup = Superlocus(unpickled_t1, json_conf=self.my_json)
            sup.add_transcript_to_locus(unpickled_other)
            sup.find_retained_introns(unpickled_other)
            self.assertEqual(sup.transcripts["t2"].retained_introns, ((401, 1000),))

        # t1.strip_cds()
        # t2.strip_cds()
        # with self.subTest():
        #     self.assertEqual(t1.combined_cds_length, 0)
        #     self.assertEqual(t2.combined_cds_length, 0)
        #     sup = Superlocus(t1, json_conf=self.my_json)
        #     sup.add_transcript_to_locus(t2)
        #     sup.find_retained_introns(t2)
        #     self.assertEqual(sup.transcripts["t2"].retained_introns, ())

    def test_not_real_retained_neg(self):
        """Here we verify that a real retained intron is called as such"""

        t1 = Transcript()
        t1.chrom, t1.strand, t1.id = 1, "-", "t1"
        t1.add_exons([(101, 500), (801, 1000), (1201, 1300), (1501, 1800)])
        t1.add_exons([(201, 500),  # 300
                      (801, 1000),  # 200
                      (1201, 1300),  # 100
                      (1501, 1530)  # 30
                      ], features="CDS")
        t1.finalize()

        t2 = Transcript()
        t2.chrom, t2.strand, t2.id = 1, "-", "t2"
        t2.add_exons([(601, 1000), (1201, 1300), (1501, 1800)])
        t2.add_exons([(1501, 1530),  # 30
                      (1201, 1300),  # 100
                      (771, 1000)  # 230
                      ], features="CDS")
        t2.finalize()

        t3 = Transcript()
        t3.chrom, t3.strand, t3.id = 1, "-", "t3"
        t3.add_exons([(401, 1000), (1201, 1300), (1501, 1800)])
        t3.add_exons([(831, 1000),  # 200
                      (1201, 1300),
                      (1501, 1530)
                      ], features="CDS")
        t3.finalize()

        graph = Abstractlocus._calculate_graph([t1, t2, t3])
        exons = set.union(*[set(_.exons) for _ in [t1, t2, t3]])
        introns = set.union(*[_.introns for _ in [t1, t2, t3]])

        segmenttree = Abstractlocus._calculate_segment_tree(exons, introns)
        logger=create_default_logger("test_not_real_retained_neg", level="WARNING")
        # logger.setLevel("DEBUG")
        self.assertTrue(
            Abstractlocus._is_exon_retained((401, 1000),
                                            segmenttree,
                                            graph,
                                            [Interval(401, 830)],
                                            logger=logger))

        for alt, num_retained in zip([t2, t3], [0, 1]):
            unpickled_t1 = pickle.loads(pickle.dumps(t1))
            unpickled_alt = pickle.loads(pickle.dumps(alt))
            with self.subTest(alt=alt):
                sup = Superlocus(t1, json_conf=self.my_json)
                sup.find_retained_introns(alt)
                self.assertEqual(alt.retained_intron_num, num_retained,
                                 alt.retained_introns)
            with self.subTest(alt=alt):
                sup = Superlocus(unpickled_t1, json_conf=self.my_json)
                sup.find_retained_introns(unpickled_alt)
                self.assertEqual(unpickled_alt.retained_intron_num, num_retained,
                                 unpickled_alt.retained_introns)

    def test_out_cds_not_considered(self):

        t1 = Transcript()
        t1.chrom, t1.strand, t1.id = 1, "-", "t1"
        t1.add_exons([(101, 500), (801, 1000), (1201, 1300), (1501, 1800)])
        t1.add_exons([(831, 1000),  # 200
                      (1201, 1300),  # 100
                      (1501, 1530)  # 30
                      ], features="CDS")
        t1.finalize()

        t3 = Transcript()
        t3.chrom, t3.strand, t3.id = 1, "-", "t3"
        t3.add_exons([(401, 1000), (1201, 1300), (1501, 1800)])
        t3.add_exons([(831, 1000),  # 200
                      (1201, 1300),
                      (1501, 1530)
                      ], features="CDS")
        t3.finalize()

        graph = Abstractlocus._calculate_graph([t1, t3])
        exons = set.union(*[set(_.combined_cds) for _ in [t1, t3]])
        introns = set.union(*[_.combined_cds_introns for _ in [t1, t3]])

        segmenttree = Abstractlocus._calculate_segment_tree(exons, introns)


        logger = create_default_logger("test_not_real_retained_neg", level="WARNING")
        # logger.setLevel("DEBUG")
        self.assertFalse(
            Abstractlocus._is_exon_retained((401, 1000),
                                            segmenttree,
                                            graph,
                                            [Interval(401, 830)],
                                            logger=logger))

    def test_not_retained_neg(self):
        """Here we verify that a false retained intron is not called as such"""

        t1 = Transcript()
        t1.chrom, t1.strand, t1.id = 1, "-", "t1"
        t1.add_exons([(101, 500), (801, 1000), (1201, 1300), (1501, 1800)])
        t1.add_exons([(201, 500),  # 300
                      (801, 1000),  # 200
                      (1201, 1300),  # 100
                      (1501, 1530)  # 30
                      ], features="CDS")
        t1.finalize()

        t2 = Transcript()
        t2.chrom, t2.strand, t2.id = 1, "-", "t2"
        t2.add_exons([(301, 1000), (1201, 1300), (1501, 1800)])
        t2.add_exons([(1501, 1530),  # 30
                      (1201, 1300),  # 100
                      (471, 1000)  # 230
                      ], features="CDS")
        t2.finalize()

        sup = Superlocus(t1, json_conf=self.my_json)
        sup.add_transcript_to_locus(t2)

        self.assertEqual(t2.cds_tree.find(301, 1000),
                         [Interval(471, 1000)])

        self.assertEqual(Abstractlocus._exon_to_be_considered((301, 1000), t2),
                         (True, [(301, 470)], True),
                         Abstractlocus._exon_to_be_considered((301, 1000), t2))

        graph = Abstractlocus._calculate_graph([t1, t2])

        segmenttree = Abstractlocus._calculate_segment_tree(set.union(set(t1.exons), set(t2.exons)),
                                                            set.union(t1.introns, t2.introns))

        self.assertFalse(Abstractlocus._is_exon_retained((301, 1000),
                                                         segmenttree,
                                                         graph,
                                                         [(301, 470)]
                                                         ))

        sup.find_retained_introns(t2)

        self.assertEqual(sup.transcripts["t2"].retained_intron_num, 0,
                         sup.transcripts["t2"].retained_introns)

    def test_exon_switching_pos(self):

        """Checking that an exon switching is treated correctly as a NON-retained intron. Positive strand case"""

        t1 = Transcript()
        t1.chrom, t1.strand, t1.id = 1, "+", "t1"
        t1.add_exons([(101, 500), (801, 1000), (1201, 1300), (2501, 2800)])
        t1.add_exons([(201, 500),  # 300
                      (801, 1000),  # 200
                      (1201, 1300),  # 100
                      (2501, 2530)  # 30
                      ], features="CDS")
        t1.finalize()

        t2 = Transcript()
        t2.chrom, t2.strand, t2.id = 1, "+", "t2"
        t2.add_exons([(101, 500), (801, 1000), (1201, 1300), (1501, 1800)])
        t2.add_exons([(201, 500),  # 300
                      (801, 1000),  # 200
                      (1201, 1300),  # 100
                      (1501, 1530)  # 30
                      ], features="CDS")
        t2.finalize()

        sup = Superlocus(t1, json_conf=self.my_json)
        sup.add_transcript_to_locus(t2)

        sup.find_retained_introns(t2)

        self.assertEqual(sup.transcripts["t2"].retained_intron_num, 0)

    def test_exon_switching_pos_noCDS(self):
        """Checking that an exon switching is treated correctly as a NON-retained intron even when the CDS is absent.
        Positive strand case"""

        t1 = Transcript()
        t1.chrom, t1.strand, t1.id = 1, "+", "t1"
        t1.add_exons([(101, 500), (801, 1000), (1201, 1300), (2501, 2800)])
        t1.add_exons([(201, 500),  # 300
                      (801, 1000),  # 200
                      (1201, 1300),  # 100
                      (2501, 2530)  # 30
                      ], features="CDS")
        t1.finalize()

        t2 = Transcript()
        t2.chrom, t2.strand, t2.id = 1, "+", "t2"
        t2.add_exons([(101, 500), (801, 1000), (1201, 1300), (1501, 1800)])
        # t2.add_exons([(201, 500),  # 300
        #               (801, 1000),  # 200
        #               (1201, 1300),  # 100
        #               (1501, 1530)  # 30
        #               ], features="CDS")
        t2.finalize()

        sup = Superlocus(t1, json_conf=self.my_json)
        sup.add_transcript_to_locus(t2)

        sup.find_retained_introns(t2)

        self.assertEqual(sup.transcripts["t2"].retained_intron_num, 0,
                         sup.transcripts["t2"].retained_introns)

    def test_exon_switching_neg(self):
        """Checking that an exon switching is treated correctly as a NON-retained intron. Positive strand case"""

        t1 = Transcript()
        t1.chrom, t1.strand, t1.id = 1, "-", "t1"
        t1.add_exons([(101, 500), (801, 1000), (2201, 2300), (2501, 2800)])
        t1.add_exons([(201, 500),  # 300
                      (801, 1000),  # 200
                      (2201, 2300),  # 100
                      (2501, 2530)  # 30
                      ], features="CDS")
        t1.finalize()

        t2 = Transcript()
        t2.chrom, t2.strand, t2.id = 1, "-", "t2"
        t2.add_exons([(101, 500), (1701, 2000), (2201, 2300), (2501, 2800)])
        t2.add_exons([
                      (1801, 2000),  # 200
                      (2201, 2300),  # 100
                      (2501, 2530)  # 30
                      ], features="CDS")
        t2.finalize()
        self.assertEqual(len(t2.cds_tree), len(t2.combined_cds) + len(t2.combined_cds_introns))
        self.assertEqual(len(t2.cds_tree), 5)

        sup = Superlocus(t1, json_conf=self.my_json)
        sup.add_transcript_to_locus(t2)

        sup.find_retained_introns(t2)

        self.assertEqual(sup.transcripts["t2"].retained_intron_num, 0)

    def test_exon_switching_neg_noCDS(self):
        """Checking that an exon switching is treated correctly as a NON-retained intron even when the CDS is absent.
        Positive strand case"""

        t1 = Transcript()
        t1.chrom, t1.strand, t1.id = 1, "-", "t1"
        t1.add_exons([(101, 500), (801, 1000), (1201, 1300), (2501, 2800)])
        t1.add_exons([(201, 500),  # 300
                      (801, 1000),  # 200
                      (1201, 1300),  # 100
                      (2501, 2530)  # 30
                      ], features="CDS")
        t1.finalize()

        t2 = Transcript()
        t2.chrom, t2.strand, t2.id = 1, "-", "t2"
        t2.add_exons([(101, 500), (801, 1000), (1201, 1300), (1501, 1800)])
        # t2.add_exons([(201, 500),  # 300
        #               (801, 1000),  # 200
        #               (1201, 1300),  # 100
        #               (1501, 1530)  # 30
        #               ], features="CDS")
        t2.finalize()

        sup = Superlocus(t1, json_conf=self.my_json)
        sup.add_transcript_to_locus(t2)

        sup.find_retained_introns(t2)

        self.assertEqual(sup.transcripts["t2"].retained_intron_num, 0)

    def test_neg_delayed_cds(self):

        t1 = Transcript()
        t1.chrom = "Chr1"
        t1.start, t1.end, t1.strand, t1.id = 47498, 49247, "-", "cls-0-hst-combined-0_Chr1.7.0"
        t1.add_exons([(47498, 47982), (48075, 48852), (48936, 49247)])
        t1.add_exons([(47705, 47982), (48075, 48852), (48936, 49166)], features="CDS")
        t1.finalize()

        t2 = Transcript()
        t2.chrom = "Chr1"
        t2.start, t2.end, t2.strand, t2.id = 47485, 49285, "-", "scl-1-hst-combined-0_gene.13.0.1"
        t2.add_exons([(47485, 47982), (48075, 49285)])
        t2.add_exons([(47705, 47982), (48075, 48813)], features="CDS")
        t2.finalize()

        logger = create_default_logger("test_neg_delayed_cds", level="WARNING")
        sup = Superlocus(t1, json_conf=self.my_json, logger=logger)
        sup.add_transcript_to_locus(t2)
        sup.find_retained_introns(t2)

        self.assertEqual(sup.transcripts[t2.id].retained_intron_num, 1, sup.combined_cds_exons)

    def test_mixed_strands(self):

        """Verify that no retained intron is called if the strands are mixed."""

        t1 = Transcript()
        t1.chrom, t1.strand, t1.id = 1, "+", "t1"
        t1.add_exons([(101, 500), (801, 1000), (1201, 1300), (1501, 1800)])
        t1.add_exons([(201, 500),  # 300
                      (801, 1000),  # 200
                      (1201, 1300),  # 100
                      (1501, 1530)  # 30
                      ], features="CDS")
        t1.finalize()

        t2 = Transcript()
        t2.chrom, t2.strand, t2.id = 1, "-", "t2"
        t2.add_exons([(601, 1000), (1201, 1300), (1501, 1800)])
        t2.add_exons([(1501, 1530),  # 30
                      (1201, 1300),  # 100
                      (771, 1000)  # 230
                      ], features="CDS")
        t2.finalize()

        sup = Superlocus(t1, json_conf=self.my_json, stranded=False)
        sup.add_transcript_to_locus(t2)

        sup.find_retained_introns(t2)

        self.assertEqual(sup.transcripts["t2"].retained_intron_num, 0)


class PicklingTest(unittest.TestCase):

    def setUp(self):
        t1 = Transcript()
        t1.chrom, t1.strand, t1.id = 1, "+", "t1"
        t1.add_exons([(101, 500), (801, 1000), (1201, 1300), (1501, 1800)])
        t1.add_exons([(201, 500),  # 300
                      (801, 1000),  # 200
                      (1201, 1300),  # 100
                      (1501, 1530)  # 30
                      ], features="CDS")
        t1.finalize()

        t2 = Transcript()
        t2.chrom, t2.strand, t2.id = 1, "+", "t2"
        t2.add_exons([(101, 500), (801, 1000), (1201, 1600)])
        t2.add_exons([(201, 500),  # 300
                      (801, 1000),  # 200
                      (1201, 1420),  # 220
                      ], features="CDS")
        t2.finalize()

        t3 = Transcript()
        t3.chrom, t3.strand, t3.id = 1, "+", "t3"
        t3.add_exons([(101, 500), (801, 970), (1100, 1180)])
        t3.add_exons([(101, 500), (801, 970), (1100, 1130)], features="CDS")
        t3.finalize()

        self.t1, self.t2, self.t3 = t1, t2, t3
        self.json_conf = configurator.to_json(None)

    def test_transcript_pickling(self):

        for transcript in [self.t1, self.t2, self.t3]:
            with self.subTest(transcript=transcript):
                pickled = pickle.dumps(transcript)
                unpickled = pickle.loads(pickled)
                self.assertEqual(transcript, unpickled)
                self.assertEqual(len(transcript.combined_cds) + len(transcript.combined_cds_introns),
                                 len(unpickled.cds_tree))
                self.assertEqual(len(transcript.segmenttree), len(unpickled.segmenttree))

    def test_locus_unpickling(self):

        for transcript in [self.t1, self.t2, self.t3]:
            for (loc_type, loc_name) in [(_, _.__name__) for _ in (Superlocus, Sublocus, Monosublocus, Locus)]:
                with self.subTest(transcript=transcript, loc_type=loc_type, loc_name=loc_name):
                    loc = loc_type(transcript, json_conf=self.json_conf)
                    pickled = pickle.dumps(transcript)
                    unpickled = pickle.loads(pickled)
                    self.assertEqual(transcript, unpickled)


class PaddingTester(unittest.TestCase):

    @classmethod
    def setUpClass(cls):
        cls.fai = pysam.FastaFile(pkg_resources.resource_filename("Mikado.tests", "chr5.fas.gz"))

    @staticmethod
    def load_from_bed(manager, resource):
        transcripts = dict()
        with pkg_resources.resource_stream(manager, resource) as bed:
            for line in bed:
                line = line.decode()
                line = BED12(line, coding=True)
                line.coding = True
                transcript = Transcript(line)
                assert transcript.start > 0
                assert transcript.end > 0
                assert transcript.is_coding, transcript.format("bed12")
                transcript.finalize()
                transcript.verified_introns = transcript.introns
                transcript.parent = "{}.gene".format(transcript.id)
                transcripts[transcript.id] = transcript
        return transcripts

    @mark.slow
    def test_complete_padding(self):

        transcripts = self.load_from_bed("Mikado.tests", "complete_padding.bed12")
        logger = create_default_logger(inspect.getframeinfo(inspect.currentframe())[2], level="WARNING")
        for idx in range(1, 5):
            self.assertIn('AT5G01030.{}'.format(idx), transcripts.keys(), transcripts.keys())
        cds_coordinates = dict()
        genome = pkg_resources.resource_filename("Mikado.tests", "chr5.fas.gz")
        # Distance of .4 to .1 or .2: 600
        # Distance of .3 to .1: 270
        # Distance of .3 to .2: 384

        for pad_distance, max_splice, coding, best in itertools.product(
                (300, 400, 601),
                (0, 1, 2, 3),
                (False, True,),
                tuple(["AT5G01030.1", "AT5G01030.2"])):
            with self.subTest(pad_distance=pad_distance, max_splice=max_splice, coding=coding, best=best):
                primary = transcripts[best].copy()
                if coding is False:
                    primary.strip_cds()
                locus = loci.Locus(primary)
                locus.json_conf["reference"]["genome"] = genome
                for t in transcripts:
                    if t == locus.primary_transcript_id:
                        continue
                    trans = transcripts[t].copy()
                    if coding is False:
                        trans.strip_cds()
                    locus.add_transcript_to_locus(trans)

                # Now add the scores
                scores = {best: 15}
                for tid in transcripts.keys():
                    if tid not in ("AT5G01030.1", "AT5G01030.2"):
                        scores[tid] = 9
                    else:
                        scores[tid] = 10

                locus._load_scores(scores=scores)
                locus._load_scores(scores=scores)

                if coding:
                    cds_coordinates = dict()
                    for transcript in locus:
                        cds_coordinates[transcript] = (
                            locus[transcript].combined_cds_start, locus[transcript].combined_cds_end)

                logger = create_default_logger("logger", level="WARNING")
                locus.logger = logger
                locus.json_conf["pick"]["alternative_splicing"]["ts_distance"] = pad_distance
                locus.json_conf["pick"]["alternative_splicing"]["ts_max_splices"] = max_splice
                locus.pad_transcripts()

                self.assertEqual(locus[best].start, transcripts["AT5G01030.2"].start)
                self.assertIn(best, locus)
                if max_splice < 2 or pad_distance <= 250:
                    with self.assertLogs(logger, "DEBUG") as cm:
                        locus.logger.setLevel("DEBUG")
                        share = locus._share_five_prime(transcripts["AT5G01030.3"],
                                                        transcripts["AT5G01030.1"])
                        self.assertEqual(False, share, cm.output)

                    self.assertEqual(locus["AT5G01030.3"].start, transcripts["AT5G01030.3"].start,
                                     (pad_distance, max_splice, coding, best))
                    self.assertNotIn("padded", locus["AT5G01030.3"].attributes,
                                     (pad_distance, max_splice, coding, best))
                else:
                    self.assertEqual(locus["AT5G01030.3"].start, transcripts["AT5G01030.2"].start,
                                     (locus["AT5G01030.3"].start, pad_distance, max_splice, coding, best))
                    self.assertTrue(locus["AT5G01030.3"].attributes.get("padded", False),
                                    (pad_distance, max_splice, coding, best))
                    self.assertEqual(locus["AT5G01030.3"].exons,
                                     [(9869, 10172), (10574, 12665), (12803, 13235)])

                    if coding:
                        self.assertEqual(locus["AT5G01030.3"].combined_cds_start,
                                         transcripts["AT5G01030.2"].combined_cds_start)
                # self.assertFalse(locus[best].attributes.get("padded", False))
                if max_splice < 2 or pad_distance < 600:
                    self.assertEqual(locus["AT5G01030.4"].end, transcripts["AT5G01030.4"].end)
                    self.assertNotIn("padded", locus["AT5G01030.4"].attributes,
                                     (pad_distance, max_splice, coding, best))
                else:
                    self.assertEqual(locus["AT5G01030.4"].end, transcripts["AT5G01030.2"].end,
                                     (pad_distance, max_splice, coding, best))
                    self.assertTrue(locus["AT5G01030.4"].attributes.get("padded", False))
                    if coding:
                        self.assertEqual(locus["AT5G01030.4"].combined_cds_end,
                                         transcripts["AT5G01030.2"].combined_cds_end)

    @mark.triage
    def test_negative_padding(self):
        genome = pkg_resources.resource_filename("Mikado.tests", "neg_pad.fa")
        transcripts = self.load_from_bed("Mikado.tests", "neg_pad.bed12")
        logger = create_default_logger(inspect.getframeinfo(inspect.currentframe())[2], level="WARNING")
        self.assertIn('Human_coding_ENSP00000371111.2.m1', transcripts.keys(), transcripts.keys())
        locus = loci.Locus(transcripts['Human_coding_ENSP00000371111.2.m1'], logger=logger)
        locus.json_conf["reference"]["genome"] = genome
        for t in transcripts:
            if t == locus.primary_transcript_id:
                continue
            locus.add_transcript_to_locus(transcripts[t])

        self.assertEqual(transcripts['Human_coding_ENSP00000371111.2.m1'].combined_cds_end, 1646)
        self.assertEqual(transcripts['Human_coding_ENSP00000371111.2.m1'].combined_cds_start, 33976)
        self.assertEqual(transcripts['Human_coding_ENSP00000371111.2.m1'].combined_cds_end,
                         transcripts['Human_coding_ENSP00000371111.2.m1'].start)
        self.assertEqual(transcripts['Human_coding_ENSP00000371111.2.m1'].combined_cds_start,
                         transcripts['Human_coding_ENSP00000371111.2.m1'].end)

        cds_coordinates = dict()
        for transcript in locus:
            cds_coordinates[transcript] = (locus[transcript].combined_cds_start, locus[transcript].combined_cds_end)

        corr = {1: "Human_coding_ENSP00000371111.2.m1",  # 1645	33976
                2: "Mikado_gold_mikado.0G230.1",  # 1	34063
                3: "ACOCA10068_run2_woRNA_ACOCA10068_r3_0032600.1"  # 1032	34095
                }

        for pad_distance, max_splice in zip((130, 700, 1500, 2000), (1, )):
            with self.subTest(pad_distance=pad_distance, max_splice=max_splice):
                logger = create_default_logger("logger", level="WARNING")
                locus.logger = logger
                locus.json_conf["pick"]["alternative_splicing"]["ts_distance"] = pad_distance
                locus.json_conf["pick"]["alternative_splicing"]["ts_max_splices"] = max_splice
                with self.assertLogs(logger) as pado:
                    locus.pad_transcripts()
                for tid in corr:
                    self.assertIn(corr[tid], locus.transcripts, corr[tid])

                for transcript in locus:
                    self.assertGreater(locus[transcript].combined_cds_length, 0, transcript)
                    self.assertEqual(locus[transcript].combined_cds_start, cds_coordinates[transcript][0])
                    self.assertEqual(locus[transcript].combined_cds_end, cds_coordinates[transcript][1])
                if pad_distance > 720:  # Ends must be uniform
                    self.assertEqual(locus[corr[1]].end, locus[corr[3]].end,
                                     ([locus[corr[_]].end for _ in range(1, 4)],
                                     locus._share_extreme(transcripts[corr[1]],
                                                          transcripts[corr[2]],
                                                          three_prime=False))
                                     )
                    self.assertEqual(locus[corr[1]].end, locus[corr[2]].end,
                                     ([locus[corr[_]].end for _ in range(1, 4)],
                                      locus._share_extreme(transcripts[corr[1]],
                                                          transcripts[corr[2]],
                                                          three_prime=False))
                                     )

                elif pad_distance < 20:
                    self.assertNotEqual(locus[corr[1]].end, locus[corr[3]].end)
                    self.assertNotEqual(locus[corr[1]].end, locus[corr[2]].end)
                    self.assertNotEqual(locus[corr[2]].end, locus[corr[3]].end)

                if pad_distance >= (abs(transcripts[corr[1]].start - transcripts[corr[2]].start)):
                    self.assertEqual(locus[corr[1]].start,
                                     locus[corr[2]].start)
                    self.assertEqual(locus[corr[1]].start,
                                     locus[corr[3]].start)
                else:

                    self.assertNotEqual(locus[corr[1]].start, locus[corr[2]].start,
                                        (abs(transcripts[corr[1]].start - transcripts[corr[2]].start),
                                         pad_distance,
                                         locus._share_extreme(transcripts[corr[1]], transcripts[corr[2]],
                                                              three_prime=True)
                                        ))

                if pad_distance >= (abs(transcripts[corr[1]].start - transcripts[corr[3]].start)):
                    self.assertEqual(locus[corr[3]].start,
                                     locus[corr[1]].start)
                elif pad_distance <= 130:
                    with self.assertLogs(logger, "DEBUG") as cm:
                        five_graph = locus.define_graph(objects=transcripts,
                                                        inters=locus._share_extreme, three_prime=False)
                        three_graph = locus.define_graph(objects=transcripts,
                                                        inters=locus._share_extreme, three_prime=True)
                        print(five_graph.edges)
                        print(three_graph.edges)

                        boundaries = locus._find_communities_boundaries(five_graph, three_graph)
                        print(boundaries)

                        # locus.logger.setLevel("DEBUG")
                        shared = locus._share_five_prime(transcripts[corr[2]], transcripts[corr[3]])
                        self.assertTrue(shared is False, cm.output)
                        shared = locus._share_five_prime(transcripts[corr[1]], transcripts[corr[3]])
                        self.assertTrue(shared is False, cm.output)

                    # self.assertEqual()
                    self.assertNotEqual(locus[corr[3]].start, locus[corr[1]].start,
                                        pado.output)

    @mark.triage
    def test_padding(self):
        genome = pkg_resources.resource_filename("Mikado.tests", "padding_test.fa")
        transcripts = self.load_from_bed("Mikado.tests", "padding_test.bed12")

<<<<<<< HEAD
        for pad_distance, max_splice, coding in itertools.product((200, 1000, 1200, 5000), (1, 1, 5), (True, False)):
            with self.subTest(pad_distance=pad_distance, max_splice=max_splice, coding=coding):
                primary = transcripts['mikado.44G2.1'].copy()
=======
        ids = ["mikado.44G2.{}".format(_) for _ in range(1, 6)]

        params = {
            "mikado.44G2.1": (sum([exon[1] + 1 - max(exon[0], transcripts["mikado.44G2.2"].end)
                                   for exon in transcripts["mikado.44G2.1"].exons
                                   if exon[1] > transcripts["mikado.44G2.2"].end]), 1),
            "mikado.44G2.5": (sum([exon[1] + 1 - max(exon[0], transcripts["mikado.44G2.2"].end)
                                   for exon in transcripts["mikado.44G2.5"].exons
                                   if exon[1] > transcripts["mikado.44G2.2"].end]), 4)
        }

        print(params)

        for pad_distance, max_splice, coding, best in itertools.product((200, 1000, 1200, 5000), (1, 1, 5),
                                                                        (True, False),
                                                                        ("mikado.44G2.1", "mikado.44G2.5")):
            with self.subTest(pad_distance=pad_distance, max_splice=max_splice, coding=coding, best=best):
                primary = transcripts[best].copy()
>>>>>>> c1fd02b3
                if coding is False:
                    primary.strip_cds()
                locus = loci.Locus(primary)
                locus.json_conf["reference"]["genome"] = genome
                for t in transcripts:
                    if t == locus.primary_transcript_id:
                        continue
                    trans = transcripts[t].copy()
                    if coding is False:
                        trans.strip_cds()
                    locus.add_transcript_to_locus(trans)

<<<<<<< HEAD
=======
                # Now add the scores
                scores = {best: 15}
                for tid in ids:
                    if tid != best:
                        scores[tid] = 10

                locus._load_scores(scores=scores)

>>>>>>> c1fd02b3
                if coding:
                    cds_coordinates = dict()
                    for transcript in locus:
                        cds_coordinates[transcript] = (
                        locus[transcript].combined_cds_start, locus[transcript].combined_cds_end)

                logger = create_default_logger("logger", level="WARNING")
                locus.logger = logger
                locus.json_conf["pick"]["alternative_splicing"]["ts_distance"] = pad_distance
                locus.json_conf["pick"]["alternative_splicing"]["ts_max_splices"] = max_splice
                locus.pad_transcripts()

                # The .1 transcript can NEVER be expanded, it ends within an intron.
<<<<<<< HEAD
                self.assertFalse(locus["mikado.44G2.1"].attributes.get("padded", False))
                if pad_distance < 1000:
                    self.assertFalse(locus["mikado.44G2.2"].attributes.get("padded", False),
                                     (locus["mikado.44G2.2"].end, max_splice, pad_distance, coding))

                elif pad_distance > 1367 and max_splice >= 4:
                    self.assertEqual(locus["mikado.44G2.1"].end,
                                     locus["mikado.44G2.2"].end,
                                     ((locus["mikado.44G2.1"].start, locus["mikado.44G2.1"].end),
                                      (locus["mikado.44G2.2"].start, locus["mikado.44G2.2"].end)))
                    self.assertTrue(locus["mikado.44G2.2"].attributes["padded"])
                elif pad_distance > 1000 and max_splice < 4:
                    self.assertEqual(locus["mikado.44G2.1"].end,
                                     locus["mikado.44G2.2"].end,
                                     ((max_splice, pad_distance, coding),
                                      (locus["mikado.44G2.1"].start, locus["mikado.44G2.1"].end),
                                      (locus["mikado.44G2.2"].start, locus["mikado.44G2.2"].end)))
                    self.assertTrue(locus["mikado.44G2.2"].attributes["padded"])
=======
                self.assertFalse(locus[best].attributes.get("padded", False))
                # self.assertFalse(locus["mikado.44G2.1"].attributes.get("padded", False))

                if params[best][0] <= pad_distance and params[best][1] <= max_splice:
                    for trans in ids:
                        if trans in params.keys():
                            continue
                        self.assertTrue(locus[trans].attributes.get("padded", False),
                                        (locus[trans].id, best, locus[trans].end, pad_distance, max_splice,
                                         params[best],
                                         {item for item in locus[trans].attributes.items() if "ts" in item[0]}))
                        self.assertEqual(locus[trans].end, locus[best].end,
                                         (locus[trans].id, best, locus[trans].end, pad_distance, max_splice,
                                          params[best],
                                          {item for item in locus[trans].attributes.items() if "ts" in item[0]}
                                          ))
                else:
                    for trans in ids:
                        if trans in params.keys():
                            continue
                        self.assertFalse(locus[trans].attributes.get("padded", False),
                                         (locus[trans].id, best, locus[trans].end, pad_distance, max_splice,
                                          params[best],
                                          {item for item in locus[trans].attributes.items() if "ts" in item[0]}))
>>>>>>> c1fd02b3

                self.assertEqual(locus["mikado.44G2.3"].end, locus["mikado.44G2.2"].end)
                self.assertEqual(locus["mikado.44G2.4"].end, locus["mikado.44G2.2"].end)

                if coding:
                    for transcript in locus:
                        self.assertGreater(locus[transcript].combined_cds_length, 0)
                        self.assertEqual(locus[transcript].combined_cds_start, cds_coordinates[transcript][0])
                        self.assertEqual(locus[transcript].combined_cds_end, cds_coordinates[transcript][1])

    def test_pad_monoexonic(self):

        transcript = Transcript()
        transcript.chrom, transcript.strand, transcript.id = "Chr5", "+", "mono.1"
        transcript.add_exons([(2001, 3000)])
        transcript.finalize()
        backup = transcript.deepcopy()

        template_one = Transcript()
        template_one.chrom, template_one.strand, template_one.id = "Chr5", "+", "multi.1"
        template_one.add_exons([(1931, 2500), (2701, 3500)])
        template_one.finalize()
        logger = create_null_logger("test_pad_monoexonic")

        for case in range(3):
            with self.subTest(case=case):
                transcript = backup.deepcopy()
                start = template_one if case % 2 == 0 else False
                end = template_one if case > 0 else False

                expanded_one = expand_transcript(transcript,
                                                 start, end, self.fai, logger=logger)
                if start:
                    self.assertEqual(expanded_one.start, template_one.start)
                else:
                    self.assertEqual(expanded_one.start, transcript.start)
                if end:
                    self.assertEqual(expanded_one.end, template_one.end)
                else:
                    self.assertEqual(expanded_one.end, transcript.end)

        # Now monoexonic template
        template_two = Transcript()
        template_two.chrom, template_two.strand, template_two.id = "Chr5", "+", "multi.1"
        template_two.add_exons([(1931, 3500)])
        template_two.finalize()

        for case in range(3):
            with self.subTest(case=case):
                transcript = backup.deepcopy()
                start = template_two if case % 2 == 0 else False
                end = template_two if case > 0 else False

                expanded_one = expand_transcript(transcript,
                                                 start, end, self.fai, logger=logger)
                if start:
                    self.assertEqual(expanded_one.start, template_two.start)
                else:
                    self.assertEqual(expanded_one.start, transcript.start)
                if end:
                    self.assertEqual(expanded_one.end, template_two.end)
                else:
                    self.assertEqual(expanded_one.end, transcript.end)

        # Now monoexonic template
        template_three = Transcript()
        template_three.chrom, template_three.strand, template_three.id = "Chr5", "+", "multi.1"
        template_three.add_exons([(1501, 1700), (1931, 3500), (4001, 5000)])
        template_three.finalize()

        for case in range(3):
            with self.subTest(case=case):
                transcript = backup.deepcopy()
                start = template_three if case % 2 == 0 else False
                end = template_three if case > 0 else False

                expanded_one = expand_transcript(transcript,
                                                 start, end, self.fai, logger=logger)
                if start:
                    self.assertEqual(expanded_one.start, start.start)
                    self.assertIn((1501, 1700), expanded_one.exons)
                else:
                    self.assertEqual(expanded_one.start, transcript.start)
                    self.assertNotIn((1501, 1700), expanded_one.exons)
                if end:
                    self.assertEqual(expanded_one.end, end.end)
                    self.assertIn((4001, 5000), expanded_one.exons)
                else:
                    self.assertEqual(expanded_one.end, transcript.end)
                    self.assertNotIn((4001, 5000), expanded_one.exons)

    def test_pad_multiexonic(self):

        transcript = Transcript()
        transcript.chrom, transcript.strand, transcript.id = "Chr5", "+", "mono.1"
        transcript.add_exons([(2001, 2400), (2800, 3000)])
        transcript.finalize()
        backup = transcript.deepcopy()

        template_one = Transcript()
        template_one.chrom, template_one.strand, template_one.id = "Chr5", "+", "multi.1"
        template_one.add_exons([(1931, 2500), (2701, 3500)])
        template_one.finalize()
        logger = create_null_logger("test_pad_monoexonic")

        for case in range(3):
            with self.subTest(case=case):
                transcript = backup.deepcopy()
                start = template_one if case % 2 == 0 else False
                end = template_one if case > 0 else False

                expanded_one = expand_transcript(transcript,
                                                 start, end, self.fai, logger=logger)
                if start:
                    self.assertEqual(expanded_one.start, template_one.start)
                else:
                    self.assertEqual(expanded_one.start, backup.start)
                if end:
                    self.assertEqual(expanded_one.end, template_one.end)
                else:
                    self.assertEqual(expanded_one.end, backup.end)

        # Now monoexonic template
        template_two = Transcript()
        template_two.chrom, template_two.strand, template_two.id = "Chr5", "+", "multi.1"
        template_two.add_exons([(1931, 3500)])
        template_two.finalize()

        for case in range(3):
            with self.subTest(case=case):
                transcript = backup.deepcopy()
                start = template_two if case % 2 == 0 else False
                end = template_two if case > 0 else False

                expanded_one = expand_transcript(transcript,
                                                 start, end, self.fai, logger=logger)
                if start:
                    self.assertEqual(expanded_one.start, template_two.start)
                else:
                    self.assertEqual(expanded_one.start, backup.start)
                if end:
                    self.assertEqual(expanded_one.end, template_two.end)
                else:
                    self.assertEqual(expanded_one.end, transcript.end)

        # Now monoexonic template
        template_three = Transcript()
        template_three.chrom, template_three.strand, template_three.id = "Chr5", "+", "multi.1"
        template_three.add_exons([(1501, 1700), (1931, 3500), (4001, 5000)])
        template_three.finalize()

        for case in range(3):
            with self.subTest(case=case):
                transcript = backup.deepcopy()
                start = template_three if case % 2 == 0 else False
                end = template_three if case > 0 else False

                expanded_one = expand_transcript(transcript,
                                                 start, end, self.fai, logger=logger)
                if start:
                    self.assertEqual(expanded_one.start, start.start)
                    self.assertIn((1501, 1700), expanded_one.exons)
                else:
                    self.assertEqual(expanded_one.start, backup.start)
                    self.assertNotIn((1501, 1700), expanded_one.exons)
                if end:
                    self.assertEqual(expanded_one.end, end.end)
                    self.assertIn((4001, 5000), expanded_one.exons)
                else:
                    self.assertEqual(expanded_one.end, backup.end)
                    self.assertNotIn((4001, 5000), expanded_one.exons)

    def test_expand_multi_end(self):

        transcript = Transcript()
        transcript.chrom, transcript.strand, transcript.id = "Chr5", "-", "multi.1"
        transcript.add_exons([
            (12751486, 12751579),
            (12751669, 12751808),
            (12751895, 12752032),
            (12752078, 12752839)])
        transcript.finalize()

        template = Transcript()
        template.chrom, template.strand, template.id = "Chr5", "-", "template"
        template.add_exons([
            (12751151, 12751579),
            (12751669, 12751808),
            (12751895, 12752839),  # This exon terminates exactly as the last exon of the transcript ends
            (12752974, 12753102)
        ])
        template.finalize()

        logger = create_null_logger("test_expand_multi_end")

        # Now let us expand on both ends

        with self.subTest():
            expanded = expand_transcript(transcript, template, template,
                                         fai=self.fai, logger=logger)
            self.assertEqual(expanded.exons,
                             [(12751151, 12751579),
                              (12751669, 12751808), (12751895, 12752032),
                              (12752078, 12752839), (12752974, 12753102)])

    def test_expand_both_sides(self):

        transcript = Transcript()
        transcript.chrom, transcript.strand, transcript.id = "Chr5", "+", "test"
        transcript.add_exons([(100053, 100220), (100657, 101832)])
        transcript.finalize()

        template = Transcript()
        template.chrom, template.strand, template.id = "Chr5", "+", "template"
        template.add_exons([(99726, 100031), (100657, 102000)])
        template.finalize()

        with self.subTest():
            backup = transcript.deepcopy()
            logger = create_null_logger()
            expand_transcript(transcript, template, template, self.fai, logger=logger)
            self.assertEqual(
                transcript.exons,
                [(99726, 100220), (100657, 102000)]

            )

    def test_no_expansion(self):
        transcript = Transcript()
        transcript.chrom, transcript.strand, transcript.id = "Chr5", "+", "test"
        transcript.add_exons([(100053, 100220), (100657, 101832)])
        transcript.finalize()
        backup = transcript.deepcopy()
        logger = create_null_logger(level="DEBUG")
        with self.assertLogs(logger=logger, level="DEBUG") as cm:

            expand_transcript(transcript, None, None, self.fai, logger)
            self.assertEqual(transcript, backup)

        self.assertIn("DEBUG:null:test does not need to be expanded, exiting", cm.output)

    def test_edge_expansion(self):

        transcript = Transcript()
        transcript.id, transcript.chrom, transcript.strand = "test", "Chr5", "+"
        transcript.add_exons([(194892, 195337), (195406, 195511),
                              (195609, 195694), (195788, 195841),
                              (195982, 196098), (196207, 196255),
                              (196356, 196505), (196664, 196725),
                              (197652, 197987)])
        transcript.finalize()
        backup = transcript.deepcopy()

        start_transcript = Transcript()
        start_transcript.id, start_transcript.chrom, start_transcript.strand = "template", "Chr5", "+"
        start_transcript.add_exons([(194741, 194891), (195179, 195337), (195406, 195511),
                                    (195609, 195694), (195788, 195841), (195982, 196098),
                                    (196207, 196255), (196356, 196505), (196664, 196725),
                                    (196848, 196943)])

        logger = create_null_logger()
        with self.assertLogs(logger=logger, level="DEBUG"):
            expand_transcript(transcript, start_transcript, False, self.fai, logger)
            self.assertNotEqual(transcript, backup)
            self.assertEqual(transcript.exons,
                             [(194741, 195337), (195406, 195511),
                              (195609, 195694), (195788, 195841),
                              (195982, 196098), (196207, 196255),
                              (196356, 196505), (196664, 196725),
                              (197652, 197987)]
                             )

    def test_swap_single(self):

        transcript = Transcript()
        transcript.id, transcript.chrom, transcript.strand = "test", "Chr5", "+"
        transcript.add_exons([(101, 1000)])
        transcript.finalize()
        new = transcript.deepcopy()

        locus = Locus(transcript)
        self.assertEqual(locus.primary_transcript, transcript)
        self.assertEqual(len(locus.exons), 1)

        # False swap
        locus._swap_transcript(transcript, transcript)

        new.unfinalize()
        new.remove_exon((101, 1000))
        new.start, new.end = 51, 1200
        new.add_exons([(51, 200), (501, 1200)])
        new.finalize()
        self.assertEqual(transcript.id, new.id)

        locus._swap_transcript(transcript, new)
        self.assertEqual(len(locus.exons), 2)
        self.assertEqual(locus.exons, set(new.exons))
        self.assertEqual(locus.primary_transcript, new)

        new2 = transcript.deepcopy()
        new2.id = "test2"

        with self.assertRaises(KeyError):
            locus._swap_transcript(transcript, new2)

    def test_swap_see_metrics(self):

        transcript = Transcript()
        transcript.id, transcript.chrom, transcript.strand = "test", "Chr5", "+"
        transcript.add_exons([(101, 1000), (1201, 1500)])
        transcript.finalize()
        new = transcript.deepcopy()
        locus = Locus(transcript)
        locus.json_conf["pick"]["alternative_splicing"]["only_confirmed_introns"] = False
        second = Transcript()
        second.id, second.chrom, second.strand = "test2", "Chr5", "+"
        second.add_exons([(101, 1000), (1301, 1600)])
        second.finalize()
        locus.add_transcript_to_locus(second)
        self.assertEqual(len(locus.transcripts), 2)
        locus.calculate_scores()
        self.assertAlmostEqual(locus[second.id].exon_fraction, 2/3, places=3)
        self.assertAlmostEqual(locus[transcript.id].exon_fraction, 2 / 3, places=3)
        self.assertEqual(locus.primary_transcript, transcript)

        new.unfinalize()
        new.remove_exon((101, 1000))
        new.start, new.end = 51, 1500
        new.add_exons([(51, 200), (501, 1000)])
        new.finalize()
        self.assertEqual(transcript.id, new.id)
        self.assertEqual(locus.primary_transcript_id, transcript.id)

        locus._swap_transcript(transcript, new)
        self.assertEqual(locus.primary_transcript, new)
        self.assertEqual(locus.exons, {(51, 200), (501, 1000), (101, 1000), (1301, 1600), (1201, 1500)})
        locus.calculate_scores()
        self.assertAlmostEqual(locus[second.id].exon_fraction, 2 / 5, places=3)
        self.assertAlmostEqual(locus[transcript.id].exon_fraction, 3 / 5, places=3)


if __name__ == '__main__':
    unittest.main(verbosity=2)<|MERGE_RESOLUTION|>--- conflicted
+++ resolved
@@ -2498,11 +2498,6 @@
         genome = pkg_resources.resource_filename("Mikado.tests", "padding_test.fa")
         transcripts = self.load_from_bed("Mikado.tests", "padding_test.bed12")
 
-<<<<<<< HEAD
-        for pad_distance, max_splice, coding in itertools.product((200, 1000, 1200, 5000), (1, 1, 5), (True, False)):
-            with self.subTest(pad_distance=pad_distance, max_splice=max_splice, coding=coding):
-                primary = transcripts['mikado.44G2.1'].copy()
-=======
         ids = ["mikado.44G2.{}".format(_) for _ in range(1, 6)]
 
         params = {
@@ -2521,7 +2516,6 @@
                                                                         ("mikado.44G2.1", "mikado.44G2.5")):
             with self.subTest(pad_distance=pad_distance, max_splice=max_splice, coding=coding, best=best):
                 primary = transcripts[best].copy()
->>>>>>> c1fd02b3
                 if coding is False:
                     primary.strip_cds()
                 locus = loci.Locus(primary)
@@ -2534,8 +2528,6 @@
                         trans.strip_cds()
                     locus.add_transcript_to_locus(trans)
 
-<<<<<<< HEAD
-=======
                 # Now add the scores
                 scores = {best: 15}
                 for tid in ids:
@@ -2544,7 +2536,6 @@
 
                 locus._load_scores(scores=scores)
 
->>>>>>> c1fd02b3
                 if coding:
                     cds_coordinates = dict()
                     for transcript in locus:
@@ -2558,26 +2549,6 @@
                 locus.pad_transcripts()
 
                 # The .1 transcript can NEVER be expanded, it ends within an intron.
-<<<<<<< HEAD
-                self.assertFalse(locus["mikado.44G2.1"].attributes.get("padded", False))
-                if pad_distance < 1000:
-                    self.assertFalse(locus["mikado.44G2.2"].attributes.get("padded", False),
-                                     (locus["mikado.44G2.2"].end, max_splice, pad_distance, coding))
-
-                elif pad_distance > 1367 and max_splice >= 4:
-                    self.assertEqual(locus["mikado.44G2.1"].end,
-                                     locus["mikado.44G2.2"].end,
-                                     ((locus["mikado.44G2.1"].start, locus["mikado.44G2.1"].end),
-                                      (locus["mikado.44G2.2"].start, locus["mikado.44G2.2"].end)))
-                    self.assertTrue(locus["mikado.44G2.2"].attributes["padded"])
-                elif pad_distance > 1000 and max_splice < 4:
-                    self.assertEqual(locus["mikado.44G2.1"].end,
-                                     locus["mikado.44G2.2"].end,
-                                     ((max_splice, pad_distance, coding),
-                                      (locus["mikado.44G2.1"].start, locus["mikado.44G2.1"].end),
-                                      (locus["mikado.44G2.2"].start, locus["mikado.44G2.2"].end)))
-                    self.assertTrue(locus["mikado.44G2.2"].attributes["padded"])
-=======
                 self.assertFalse(locus[best].attributes.get("padded", False))
                 # self.assertFalse(locus["mikado.44G2.1"].attributes.get("padded", False))
 
@@ -2602,7 +2573,6 @@
                                          (locus[trans].id, best, locus[trans].end, pad_distance, max_splice,
                                           params[best],
                                           {item for item in locus[trans].attributes.items() if "ts" in item[0]}))
->>>>>>> c1fd02b3
 
                 self.assertEqual(locus["mikado.44G2.3"].end, locus["mikado.44G2.2"].end)
                 self.assertEqual(locus["mikado.44G2.4"].end, locus["mikado.44G2.2"].end)
