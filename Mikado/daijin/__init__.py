#!/usr/bin/env python3

"""
The Daijin module is built to manage multiple alignments and assemblies of
RNA-Seq data, and subsequently merge them with Mikado.
"""


import sys
import os
import argparse
import datetime
import time
import json
import yaml
import snakemake
from snakemake.utils import min_version
from ..utilities.log_utils import create_default_logger
from ..configuration.daijin_configurator import create_daijin_config, check_config
import shutil
import pkg_resources
import tempfile
import functools
import inspect
import toml

# import logging
# import logging.handlers

system_hpc_yaml = pkg_resources.resource_filename("Mikado", os.path.join("daijin", "hpc.yaml"))

min_version("3.5")

TIME_START = time.time()
NOW = datetime.datetime.fromtimestamp(TIME_START).strftime('%Y-%m-%d_%H:%M:%S')

DAIJIN_DIR = pkg_resources.resource_filename("Mikado", "daijin")
assert pkg_resources.resource_exists("Mikado", "daijin")


# noinspection PyPep8Naming
def get_sub_commands(SCHEDULER, prefix, additional):
    res_cmd = ""
    sub_cmd = ""

    if SCHEDULER == "LSF":
        sub_cmd = "bsub"
        res_cmd = " ".join([" -R rusage[mem={{cluster.memory}}]span[ptile={{threads}}] -n {{threads}}",
                            "-q {{cluster.queue}} -oo /dev/null",
                            "-J {prefix}_{rule} -oo daijin_logs/{prefix}_{{rule}}_%j.out"]).format(
            prefix=prefix)
    elif SCHEDULER == "PBS":
        sub_cmd = "qsub"
        res_cmd = " -lselect=1:mem={cluster.memory}MB:ncpus={threads} -q {cluster.queue}"
    elif SCHEDULER == "SLURM":
        sub_cmd = "sbatch"
        res_cmd = " ".join([" -N 1 -n 1 -c {{threads}} -p {{cluster.queue}} --mem={{cluster.memory}}",
                            "-J {prefix}_{{rule}} -o daijin_logs/{prefix}_{{rule}}_%j.out -e daijin_logs/{prefix}_{{rule}}_%j.err"]).format(prefix=prefix)

    res_cmd = "{} {}".format(res_cmd, additional)
    return res_cmd, sub_cmd


def create_parser():

    """
    Function to create the command-line parser for Daijin.
    :return:
    """

    parser = argparse.ArgumentParser("""Execute pipeline""")
    # parser.add_argument("config",
    #                     help="Configuration file to use for running daijin.")
    parser.add_argument("-c", "--hpc_conf",
                        default="daijin_hpc.yaml",
                        help="""Configuration file that allows the user to override resource requests for each rule \
when running under a scheduler in a HPC environment.""")
    parser.add_argument("--latency-wait", default=None, type=int, dest="latency_wait",
                        help="Latency wait for Daijin. Default: 1s if local, 60s for scheduler jobs.")
    parser.add_argument("-d", "--dryrun", action="store_true", default=False,
                        help="Do a dry run for testing.")
    parser.add_argument("--jobs", "-J", action="store", metavar="N", type=int, default="10",
                        help="Maximum number of cluster jobs to execute concurrently.")
    parser.add_argument("--cores", "-C", action="store", nargs="?", metavar="N", type=int, default="1000",
                        help="Use at most N cores in parallel (default: 1000).")
    parser.add_argument("--threads", "-t", action="store", metavar="N", type=int, default=None,
                        help="""Maximum number of threads per job. \
Default: None (set in the configuration file)""")
    parser.add_argument("--exe", default="daijin_exe.yaml",
                        help="""Configuration file containing the information on the software versions to be used. \
Default: None, Daijin presumes that all needed programs are already present in the environment.""")
    parser.add_argument("--no_drmaa", "-nd", action='store_true', default=False,
                        help="Use this flag if you wish to run without DRMAA, for example, \
if running on a HPC and DRMAA is not available, or if running locally on your own machine or server.")
    parser.add_argument("-ad", "--additional-drmaa", default="", type=str,
                        dest="additional_drmaa", help="Additional parameters to be added to the DRMAA command.")
    parser.add_argument("--rerun-incomplete", "--ri", action='store_true', default=False,
                        dest="rerun_incomplete",
                        help="Re-run all jobs the output of which is recognized as incomplete.")
    parser.add_argument("--use-conda", action="store_true", default=False, dest="use_conda")
    parser.add_argument("--forcerun", "-R", nargs="+", metavar="TARGET",
                        help="Force the re-execution or creation of the given rules or files. \
                        Use this option if you changed a rule and want to have all its output in your \
                        workflow updated.")
    parser.add_argument("--cleanup-metadata", dest="cleanup_metadata",
                        nargs="+",
                        default=[],
                        help="List of files that are complete even if Daijin has lost track of them because eg. they were generated by external processes.")
    parser.add_argument("--prefix", default="daijin",
                        help="Optional prefix to prepend to job names while using DRMAA.")
    parser.add_argument("--detailed-summary", "-D", action='store_true', default=False,
                        dest="detailed_summary",
                        help="Print detailed summary of all input and output files")
    parser.add_argument("--list", "-l", action='store_true', default=False,
                        help="List resources used in the workflow")
    parser.add_argument("--dag", action='store_true', default=False,
                        help="Do not execute anything and print the redirected acylic graph \
                        of jobs in the dot language.")
    parser.add_argument("--nolock", action="store_true", default=False,
                        help="Do not lock the working directory. Use with caution!")
    return parser


def create_config_parser():

    """
    Function to create the configuration file for Daijin.
    :return:
    """

    parser = argparse.ArgumentParser("""Configure the pipeline""")
    runtime = parser.add_argument_group(""""Options related to how to run Daijin - threads, cluster configuration, etc.
Please note that the development of the assembly pipeline has now been DISCONTINUED. We will continue to provide support
for the "mikado" part of daijin.""")
    runtime.add_argument("-c", "--cluster_config",
                        type=str, default=None,
                        help="Cluster configuration file to write to.")
    parser.add_argument("--full", action="store_true", default=False)
<<<<<<< HEAD
    parser.add_argument("--seed", type=int, default=None,
                        help="Random seed number.")
=======
    output_format = parser.add_mutually_exclusive_group()
    output_format.add_argument("-j", "--json", action="store_true", default=False,
                               help="Output will be in JSON (default: inferred by filename, with TOML as fallback).")
    output_format.add_argument("-y", "--yaml", action="store_true", default=False,
                               help="Output will be in YAML (default: inferred by filename, with TOML as fallback).")
    output_format.add_argument("--toml", action="store_true", default=False,
                               help="Output will be in TOML (default: inferred by filename, with TOML as fallback).")
>>>>>>> 02e4b7aa
    runtime.add_argument("--threads", "-t", action="store", metavar="N", type=int, default=4,
                        help="""Maximum number of threads per job. Default: %(default)s""")
    runtime.add_argument("-od", "--out-dir", dest="out_dir", default=None, required=False,
                        help="Output directory. Default if unspecified: chosen name.")
    runtime.add_argument("-o", "--out", default=sys.stdout, type=argparse.FileType("w"),
                        help="Output file. If not specified, it will be printed to STDOUT.\
Daijin will try to infer the type of configuration (TOML, YAML, JSON) from the output file name, with TOML as the\
default. If one of --json, --yaml, --toml flags is specified, it will override the filename inference.")
    runtime.add_argument("--scheduler", default="", choices=["local", "SLURM", "LSF", "PBS"],
                        help="Scheduler to use. Default: None - ie, either execute everything on the local machine or use DRMAA to submit and control jobs (recommended).")
    runtime.add_argument("--exe", default="daijin_exe.yaml",
                         help="Configuration file for the executables.")
    runtime.add_argument("-q", "--queue",
                         default=None,
                         help="Name of queue to be used in the HPC. Required if a scheduler has been selected.")
    reference = parser.add_argument_group("Arguments related to the reference species.")
    reference.add_argument("--name", default="Daijin", help="Name of the species under analysis.")
    reference.add_argument("--genome", "-g", required=True,
                           help="Reference genome for the analysis, in FASTA format. Required.")
    reference.add_argument("--transcriptome", help="Reference annotation, in GFF3 or GTF format.",
                           default="")
    paired_reads = parser.add_argument_group("Arguments related to the input paired reads.")
    paired_input = paired_reads.add_mutually_exclusive_group()
    paired_input.add_argument("--sample-sheet", dest="sample_sheet", default=None,
                              help="""Sample sheet containing the details of the input reads, separated by tabs, in the form:
                              - Read1
                              - Read2 (optional)
                              - Sample name
                              - Strandedness
                              - Boolean flag, True if it is a long read sample, False otherwise. Optional, default if "False".""")
    paired_input.add_argument("-r1", "--left_reads", dest="r1",
                        nargs="+",
                        default=[], required=False,
                        help="Left reads for the analysis. Required.")
    paired_reads.add_argument("-r2", "--right_reads", dest="r2",
                        nargs="+",
                        default=[], required=False,
                        help="Right reads for the analysis. Required.")
    paired_reads.add_argument("-s", "--samples",
                        nargs="+",
                        default=[], required=False,
                        help="Sample names for the analysis. Required.")
    paired_reads.add_argument(
        "-st", "--strandedness", nargs="+",
        default=[], required=False, choices=["fr-unstranded", "fr-secondstrand", "fr-firststrand", "f", "r"],
        help="Strandedness of the reads. Specify it 0, 1, or number of samples times. Choices: %(choices)s.")
    parser.add_argument("-al", "--aligners", choices=["gsnap", "star", "hisat", "tophat"], required=False,
                        default=[], nargs="*", help="Aligner(s) to use for the analysis. Choices: %(choices)s")
    parser.add_argument("-lal", "--long-read-aligners", dest="long_aln_methods", choices=["star", "gmap"],
                        required=False, default=[], nargs="*",
                        help="Aligner(s) to use for long reads. Choices: %(choices)s")
    parser.add_argument("-as", "--assemblers", dest="asm_methods", required=False,
                        choices=["class", "cufflinks", "stringtie", "trinity", "scallop"],
                        default=[], nargs="*", help="Assembler(s) to use for the analysis. Choices: %(choices)s")
    mikado = parser.add_argument_group("Options related to the Mikado phase of the pipeline.")
    # scoring = parser.add_argument_group("Options related to the scoring system")
    scoring_file = mikado.add_mutually_exclusive_group(required=True)
    scoring_file.add_argument("--scoring", type=str, default=None,
                         help="""Available scoring files. Either provide your own of choose from
                         one of the pre-packaged scoring files:
                             {}""".format("\n".join(["- {}".format(_) for _ in pkg_resources.resource_listdir(
                             "Mikado", os.path.join("configuration", "scoring_files"))]
                                                )))
    scoring_file.add_argument("--custom-scoring", type=str, default=None,
                              help="""Pre-created scoring file. If the file does not exist,
                              the skeleton of a scoring file will be written out at the provided location.""")
    mikado.add_argument("--copy-scoring", default=False,
                         type=str, dest="copy_scoring",
                         help="File into which to copy the selected scoring file, for modification.")
    mikado.add_argument("-m", "--modes", default=["permissive"], nargs="+",
                        choices=["nosplit", "split", "permissive", "stringent", "lenient"],
                        required=False,
                        help="Mikado pick modes to run. Choices: %(choices)s")
    mikado.add_argument("-i", "--intron-range",
                        dest="intron_range", type=int, nargs=2,
                        default=None,
                        help="""Range into which intron lengths should fall, as a couple of integers.
                                Transcripts with intron lengths outside of this range will be penalised.
                                Default: (60, 900)""")
    mikado.add_argument("--flank", default=None, type=int,
                        required=False,
                        help="Amount of flanking for grouping transcripts in superloci during the pick phase of Mikado.")
    mikado.add_argument("--prot-db", dest="prot_db", default=[], nargs="+",
                        help="Protein database to compare against, for Mikado.")
    mikado.add_argument("--use-blast", dest="use_blast", action="store_true",
                        default=False, help="Flag. If set, Daijin will use BLAST instead of DIAMOND.")
    mikado.add_argument("--use-transdecoder", dest="use_transdecoder", action="store_true",
                        default=False, help="Flag. If set, Daijin will use TransDecoder instead of Prodigal.")
    parser.set_defaults(func=create_daijin_config)
    return parser


# pylint: disable=too-many-locals
def assemble_transcripts_pipeline(args):

    """
    This section of Daijin is focused on creating the necessary configuration for
    driving the pipeline.
    :param args:
    :return:
    """
    if args.config.endswith("json"):
        loader = json.load
    elif args.config.endswith("yaml"):
        loader = functools.partial(yaml.load, Loader=yaml.CSafeLoader)
    else:
        loader = functools.partial(toml.load)

    with open(args.config, 'r') as _:
        doc = loader(_)

    if args.exe and os.path.exists(args.exe):
        if args.exe.endswith("json"):
            loader = json.load
        else:
            loader = functools.partial(yaml.load, Loader=yaml.CSafeLoader)
        with open(args.exe) as _:
            doc["load"] = loader(_)

    # print(doc["load"])
    # Check the configuration
    check_config(doc)

    # pylint: disable=invalid-name

    if not "short_reads" in doc and not "long_reads" in doc:
        print("No short reads section or long reads sections was present in the configuration.  Please include your samples and try again")
        exit(1)

    LABELS = []
    R1 = []
    R2 = []
    LR_LABELS = []
    LR_FILES = []
    
    if "short_reads" in doc:
        LABELS = doc["short_reads"]["samples"]
        R1 = doc["short_reads"]["r1"]
        R2 = doc["short_reads"]["r2"]
    
    if "long_reads" in doc:
        LR_LABELS = doc["long_reads"]["samples"]
        LR_FILES = doc["long_reads"]["files"]
    READS_DIR = doc["out_dir"] + "/1-reads"
    SCHEDULER = doc["scheduler"] if doc["scheduler"] else ""
    CWD = os.path.abspath(".")
    # pylint: enable=invalid-name

    res_cmd, sub_cmd = get_sub_commands(SCHEDULER, args.prefix, args.additional_drmaa)

    # Create log folder
    if not os.path.exists("daijin_logs"):
        os.makedirs("daijin_logs")
    elif not os.path.isdir("daijin_logs"):
        raise OSError("{} is not a directory!".format("daijin_logs"))

    if (len(R1) != len(R2)) and (len(R1) != len(LABELS)):
        print("R1, R2 and LABELS lists are not the same length.  Please check and try again")
        exit(1)

    if len(LR_LABELS) != len(LR_FILES):
        print("long read samples and file arrays in the configuration file are not the same length.  Please check and try again")
        exit(1)

    if not os.path.exists(READS_DIR):
        os.makedirs(READS_DIR)

    for read1, read2, label in zip(R1, R2, LABELS):
        suffix = read1.split(".")[-1]
        if suffix not in ("gz", "bz2"):
            suffix = ""
        else:
            suffix = ".{}".format(suffix)

        r1out = READS_DIR + "/" + label + ".R1.fq{}".format(suffix)
        r2out = READS_DIR + "/" + label + ".R2.fq{}".format(suffix)
        if not os.path.islink(r1out):
            os.symlink(os.path.abspath(read1), r1out)

        if not os.path.islink(r2out):
            os.symlink(os.path.abspath(read2), r2out)
    
    for lr_file, label in zip(LR_FILES, LR_LABELS):
        suffix = lr_file.split(".")[-1]
        compress = ""
        if suffix in ("gz", "bz2"):
            compress = "." + suffix[:]
            suffix = lr_file.split(".")[-2]

        if suffix in ("fa", "fna", "fasta"):
            suffix = ".fa" + compress
        elif suffix in ("fq", "fastq"):
            suffix = ".fq" + compress
        else:
            suffix = ".{}".format(suffix)

        out = READS_DIR + "/" + label + ".long{}".format(suffix)
        if not os.path.islink(out):
            os.symlink(os.path.abspath(lr_file), out)


    # Launch using SnakeMake
    assert pkg_resources.resource_exists("Mikado",
                                         os.path.join("daijin", "assemble.smk"))

    additional_config = {}
    if args.threads is not None:
        additional_config["threads"] = args.threads

    cluster_var = None
    if args.no_drmaa is True and sub_cmd:
        cluster_var = sub_cmd + res_cmd

    drmaa_var = None
    if args.no_drmaa is False and res_cmd:
        try:
            import drmaa
            _ = drmaa.Session()
        except (RuntimeError,ImportError,AttributeError):
            print("WARNING: DRMAA not installed or not configured properly. Switching to local/cluster mode. Please use the \"-nd\" flag to run Daijin if you do not plan to use DRMAA.", file=sys.stderr)
            drmaa_var = None
            args.no_drmaa = True
        else:
            drmaa_var = res_cmd

    if SCHEDULER == "local":
        hpc_conf = None
        drmaa_var = None
        cluster_var = None
    elif drmaa_var or cluster_var:
        if os.path.exists(args.hpc_conf):
            hpc_conf = args.hpc_conf
        else:
            hpc_conf = system_hpc_yaml
    else:
        hpc_conf = None

    yaml_file = tempfile.NamedTemporaryFile(mode="wt", delete=True,
                                            dir=os.getcwd(), suffix=".yaml",
                                            prefix="assemble")
    yaml.dump(doc, yaml_file)
    yaml_file.flush()
    shutil.copystat(args.config, yaml_file.name)

    if args.latency_wait is not None:
        latency = abs(args.latency_wait)
    elif SCHEDULER not in ('', "local"):
        latency = 60
    else:
        latency = 1

    kwds = {
        "dryrun": args.dryrun,
        "cores": args.cores,
        "nodes": args.jobs,
        "config": additional_config,
        "workdir": CWD,
        "cluster_config": hpc_conf,
        "cluster": cluster_var,
        "drmaa": drmaa_var,
        "printshellcmds": True,
        "snakemakepath": shutil.which("snakemake"),
        "use_conda": args.use_conda,
        "stats": "daijin_tr_" + NOW + ".stats",
        "force_incomplete": args.rerun_incomplete,
        "detailed_summary": args.detailed_summary,
        "list_resources": args.list,
        "latency_wait": latency,
        "printdag": args.dag,
        "forceall": args.dag,
        "forcerun": args.forcerun,
        "lock": (not args.nolock),
        "printreason": True
    }

    if "configfile" in inspect.getfullargspec(snakemake.snakemake).args:
        kwds["configfile"] = yaml_file.name
    elif "configfiles" in inspect.getfullargspec(snakemake.snakemake).args:
        kwds["configfiles"] = [yaml_file.name]
    else:
        raise KeyError("No configfile key found")

    snakemake.snakemake(
        pkg_resources.resource_filename("Mikado",
                                        os.path.join("daijin", "assemble.smk")),
        **kwds
        )
# pylint: enable=too-many-locals


def mikado_pipeline(args):

    """
    This function launches the sub-section dedicated to the Mikado pipeline.
    :param args:
    :return:
    """

    if args.config.endswith("json"):
        loader = json.load
    elif args.config.endswith("yaml"):
        loader = functools.partial(yaml.load, Loader=yaml.CSafeLoader)
    else:
        loader = functools.partial(toml.load)
    with open(args.config, 'r') as _:
        doc = loader(_)

    additional_config = {}
    if args.threads is not None:
        additional_config["threads"] = args.threads

    if args.exe and os.path.exists(args.exe):
        if args.exe.endswith("json"):
            loader = json.load
        else:
            loader = functools.partial(yaml.load, Loader=yaml.CSafeLoader)
        with open(args.exe) as _:
            doc["load"] = loader(_)

    check_config(doc)

    # pylint: disable=invalid-name
    SCHEDULER = doc["scheduler"] if ("scheduler" in doc and doc["scheduler"]) else ""
    CWD = os.path.abspath(".")
    # pylint: enable=invalid-name

    res_cmd, sub_cmd = get_sub_commands(SCHEDULER, args.prefix, args.additional_drmaa)

    if not os.path.exists("daijin_logs"):
        os.makedirs("daijin_logs")
    elif not os.path.isdir("daijin_logs"):
        raise OSError("{} is not a directory!".format("daijin_logs"))

    # Launch using SnakeMake
    assert pkg_resources.resource_exists("Mikado",
                                         os.path.join("daijin", "mikado.smk"))

    cluster_var = None
    if args.no_drmaa is True and sub_cmd:
        cluster_var = sub_cmd + res_cmd

    drmaa_var = None
    if args.no_drmaa is False and res_cmd:
        try:
            import drmaa
            _ = drmaa.Session()
        except (RuntimeError,ImportError,AttributeError):
            print("WARNING: DRMAA not installed or not configured properly. Switching to local/cluster mode. Please use the \"-nd\" flag to run Daijin if you do not plan to use DRMAA.", file=sys.stderr)
            drmaa_var = None
            args.no_drmaa = True
        else:
            drmaa_var = res_cmd        

    if drmaa_var or cluster_var:
        if os.path.exists(args.hpc_conf):
            hpc_conf = args.hpc_conf
        else:
            hpc_conf = system_hpc_yaml
    else:
        hpc_conf = None

    yaml_file = tempfile.NamedTemporaryFile(mode="wt", delete=True,
                                            dir=os.getcwd(), suffix=".yaml",
                                            prefix="mikado"
                                            )
    yaml.dump(doc, yaml_file)
    yaml_file.flush()
    shutil.copystat(args.config, yaml_file.name)

    if SCHEDULER == "local":
        hpc_conf = None
        drmaa_var = None
        cluster_var = None
    elif drmaa_var or cluster_var:
        if os.path.exists(args.hpc_conf):
            hpc_conf = args.hpc_conf
        else:
            hpc_conf = system_hpc_yaml
    else:
        hpc_conf = None

    if args.latency_wait:
        latency = abs(args.latency_wait)
    elif SCHEDULER not in ('', "local"):
        latency = 60
    else:
        latency = 1

    BLASTX_CHUNKS = max(int(doc["blastx"]["chunks"]), doc["threads"])
    if BLASTX_CHUNKS > doc["blastx"]["chunks"]:
        print("INFO: Increasing the number of chunks for DIAMOND/BLASTX to match the requested threads, \
as Mikado serialise relies on having a number of chunks equal or greater than the number of requested threads.")

    kwds = {
        "ignore_ambiguity": False,
        "cores": args.cores,
        "dryrun": args.dryrun,
        "nodes": args.jobs,
        "config": additional_config,
        "workdir": CWD,
        "cluster_config": hpc_conf,
        "cluster": cluster_var,
        "drmaa": drmaa_var,
        "latency_wait": latency,
        "printshellcmds": True,
        "use_conda": args.use_conda,
        "snakemakepath": shutil.which("snakemake"),
        "stats": "daijin_tr_" + NOW + ".stats",
        "force_incomplete": args.rerun_incomplete,
        "detailed_summary": args.detailed_summary,
        "list_resources": args.list,
        "printdag": args.dag,
        "forceall": args.dag,
        "forcerun": args.forcerun,
        "lock": (not args.nolock),
        "printreason": True
    }

    if "configfile" in inspect.getfullargspec(snakemake.snakemake).args:
        kwds["configfile"] = yaml_file.name
    elif "configfiles" in inspect.getfullargspec(snakemake.snakemake).args:
        kwds["configfiles"] = [yaml_file.name]
    else:
        raise KeyError("No configfile key found")

    snakemake.snakemake(
        pkg_resources.resource_filename("Mikado",
                                        os.path.join("daijin", "mikado.smk")),
        **kwds
    )

    
def main(call_args=None):

    """
    Main call function.
    :param call_args: Arguments to use to launch the pipeline. If unspecified, the default behaviour
    (using CL arguments) will be adopted.
    :return:
    """

    if call_args is None:
        call_args = sys.argv[1:]

    parser = argparse.ArgumentParser(
        """A Directed Acyclic pipeline for gene model reconstruction from RNA seq data.
        Basically, a pipeline for driving Mikado. It will first align RNAseq reads against
        a genome using multiple tools, then creates transcript assemblies using multiple tools,
        and find junctions in the alignments using Portcullis.
        This input is then passed into Mikado.
        
        WARNING: the "assemble" part of this pipeline will be soon DEPRECATED. 
        """)

    subparsers = parser.add_subparsers(
        title="Pipelines",
        help="""These are the pipelines that can be executed via daijin.""")

    subparsers.add_parser("configure",
                          help="Creates the configuration files for Daijin execution.")
    subparsers.choices["configure"] = create_config_parser()
    subparsers.choices["configure"].prog = "daijin configure"
    subparsers.choices["configure"].set_defaults(func=create_daijin_config)

    subparsers.add_parser("assemble",
                          description="Creates transcript assemblies from RNAseq data.",
                          help="""A pipeline that generates a variety of transcript assemblies
                          using various aligners and assemblers, as well a producing
                          a configuration file suitable for driving Mikado.
                          WARNING: this part of the Daijin pipeline will be DEPRECATED in future releases
                          as a new, more complete annotation pipeline is currently in development.""")
    subparsers.choices["assemble"] = create_parser()
    subparsers.choices["assemble"].add_argument(
        "config",
        help="Configuration file to use for running the transcript assembly pipeline.")
    subparsers.choices["assemble"].prog = "daijin assemble"
    subparsers.choices["assemble"].set_defaults(func=assemble_transcripts_pipeline)

    subparsers.add_parser("mikado",
                          description="Run full mikado pipeline",
                          help="""Using a supplied configuration file that describes
                          all input assemblies to use, it runs the Mikado pipeline,
                          including prepare, BLAST, transdecoder, serialise and pick.""")
    subparsers.choices["mikado"] = create_parser()
    subparsers.choices["mikado"].add_argument(
        "config",
        help="Configuration file to use for running the Mikado step of the pipeline.")
    subparsers.choices["mikado"].prog = "daijin mikado"
    subparsers.choices["mikado"].set_defaults(func=mikado_pipeline)

    try:
        args = parser.parse_args(call_args)
        if hasattr(args, "func"):
            args.func(args)
        else:
            parser.print_help()
    except KeyboardInterrupt:
        raise KeyboardInterrupt
    except BrokenPipeError:
        pass
    except Exception as exc:
        logger = create_default_logger("main")
        logger.error("Daijin crashed, cause:")
        logger.exception(exc)
        sys.exit(1)


if __name__ == '__main__':
    # pylint: disable=redefined-builtin
    # noinspection PyShadowingBuiltins
    __spec__ = "Mikado"
    # pylint: enable=redefined-builtin
    main()<|MERGE_RESOLUTION|>--- conflicted
+++ resolved
@@ -136,10 +136,8 @@
                         type=str, default=None,
                         help="Cluster configuration file to write to.")
     parser.add_argument("--full", action="store_true", default=False)
-<<<<<<< HEAD
     parser.add_argument("--seed", type=int, default=None,
                         help="Random seed number.")
-=======
     output_format = parser.add_mutually_exclusive_group()
     output_format.add_argument("-j", "--json", action="store_true", default=False,
                                help="Output will be in JSON (default: inferred by filename, with TOML as fallback).")
@@ -147,7 +145,6 @@
                                help="Output will be in YAML (default: inferred by filename, with TOML as fallback).")
     output_format.add_argument("--toml", action="store_true", default=False,
                                help="Output will be in TOML (default: inferred by filename, with TOML as fallback).")
->>>>>>> 02e4b7aa
     runtime.add_argument("--threads", "-t", action="store", metavar="N", type=int, default=4,
                         help="""Maximum number of threads per job. Default: %(default)s""")
     runtime.add_argument("-od", "--out-dir", dest="out_dir", default=None, required=False,
