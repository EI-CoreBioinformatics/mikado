# coding: utf-8

"""
This class is the main workhorse of the compare.py utility.
"""

import sys
import csv
from intervaltree import IntervalTree
from logging import handlers as log_handlers
import queue
import logging
import collections
import argparse
import operator
from collections import namedtuple
from .resultstorer import ResultStorer
from ..loci.transcript import Transcript
from ..exceptions import InvalidTranscript, InvalidCDS
from .accountant import Accountant
from .contrast import compare as c_compare


# noinspection PyPropertyAccess,PyPropertyAccess
class Assigner:

    """
    This class has the purpose of assiging each prediction transcript to its best match
    among the reference transcripts.
    """

    def __init__(self,
                 genes: dict,
                 positions: collections.defaultdict,
                 args: argparse.Namespace,
                 stat_calculator: Accountant):

        """

        :param genes: a dictionary which contains
        the gene containers for the reference transcript objects.
        :type genes: dict

        :param positions: a defaultdict which is used for fast lookup of genomic positions
        :type positions: collections.defaultdict

        :param args: the parameters passed through the command line
        :type args: None | argparse.Namespace

        :param stat_calculator: an instance of Accountant, to which the results will be sent to.
        :type stat_calculator: Accountant
        """

        if args is None:
            self.args = argparse.Namespace()
            self.args.out = sys.stdout
            self.args.distance = 2000
            self.args.protein_coding = False
            self.args.loq_queue = queue.Queue()
            self.args.exclude_utr = False
            self.args.verbose = False
        else:
            self.args = args

        # noinspection PyUnresolvedReferences
        # pylint: disable=no-member
        self.queue_handler = log_handlers.QueueHandler(self.args.log_queue)
        # pylint: enable=no-member
        self.logger = logging.getLogger("Assigner")
        self.logger.addHandler(self.queue_handler)
        # noinspection PyUnresolvedReferences
        if args.verbose:
            self.logger.setLevel(logging.DEBUG)
        else:
            self.logger.setLevel(logging.INFO)

        self.logger.propagate = False

        self.genes = genes
        self.positions = positions
        self.gene_matches = collections.defaultdict(dict)
        for gid in self.genes:
            for tid in self.genes[gid].transcripts:
                self.gene_matches[gid][tid] = []

        #
        # for chrom in positions:
        #     for key in positions[chrom]:
        #         for gid in positions[chrom][key]:
        #             self.gene_matches[gid] = dict()
        #             for tid in self.genes[gid]:
        #                 self.gene_matches[gid][tid.id] = []
        #

        self.indexer = collections.defaultdict(list).fromkeys(self.positions)

        for chrom in positions:
            self.indexer[chrom] = IntervalTree.from_tuples(self.positions[chrom].keys())

        # noinspection PyUnresolvedReferences
        self.tmap_out = open("{0}.tmap".format(args.out), 'wt')
        self.tmap_rower = csv.DictWriter(self.tmap_out, ResultStorer.__slots__, delimiter="\t")
        self.tmap_rower.writeheader()
        self.done = 0
        self.stat_calculator = stat_calculator

    def add_to_refmap(self, result: ResultStorer) -> None:
        """
        :param result: the result of the compare function

        This method verifies whether the comparison in input is the best available for the
        candidate reference gene, and loads it into the refmap dictionary if such is the case.

        """

        if result is not None and result.ccode != ("u",):
            self.gene_matches[result.ref_gene[0]][result.ref_id[0]].append(result)
        return

    @classmethod
    def find_neighbours(cls, keys, position, distance=2000):
        """
        This class method is used to find the possible matches of a given prediction key.
        :param keys: the start
        :type keys: intervaltree.IntervalTree

        :param position: the position of my prediction in the genome
        :type position: (int, int)

        :param distance: optional maximum distance of a prediction
        from reference before being called an unknown
        :type distance: int

        :return: a list of distances, with the following format:
                 (start, end), distance
        """

        start, end = position

        # This should happen only if we are analysing a prediction from a scaffold
        # with no reference annotation on it
        if len(keys) == 0:
            return []

        found = keys.search(start-distance, end+distance)

        distances = []
        for key in found:
            # Append the key (to be used later for retrieval) and the distance
            distances.append(
                ((key.begin, key.end),
                 max(0,
                     max(start, key.begin) - min(end, key.end))))

        # Sort by distance
        distances = sorted(distances, key=operator.itemgetter(1))

        return distances

    @staticmethod
    def dubious_getter(dubious_result):
        """
        Function used to perform the sorting of the matches.
        :param dubious_result: a result
        :type dubious_result: ResultStorer
        """
        getter = operator.attrgetter("j_f1", "n_f1")
        return getter(dubious_result[0])

    @staticmethod
    def get_f1(curr_result):
        """
        Simple getter for F1 statistics (N_F1 and J_F1)
        :param curr_result: a result storer
        :type curr_result: ResultStorer

        :return: (J_F1, N_F1)
        :rtype (float, float)
        """
        return curr_result.j_f1[0], curr_result.n_f1[0]

    def __prepare_transcript(self, prediction: Transcript):
        """
        Private method that checks that a prediction transcript is OK
        before starting to analyse its concordance with the reference.
        :param prediction:
        :return:
        """

        # Prepare the prediction to be analysed
        prediction.logger = self.logger
        try:
            prediction.finalize()
            # noinspection PyUnresolvedReferences
            if self.args.exclude_utr is True:
                prediction.remove_utrs()
        except InvalidCDS:
            try:
                prediction.strip_cds()
            except InvalidTranscript as err:
                self.logger.warn("Invalid transcript (due to CDS): %s",
                                 prediction.id)
                self.logger.warn("Error message: %s", err)
                self.done += 1
                self.print_tmap(None)
                return None
        except InvalidTranscript as err:
            #         args.queue.put_nowait("mock")
            self.logger.warn("Invalid transcript: %s", prediction.id)
            self.logger.warn("Error message: %s", err)
            self.done += 1
            self.print_tmap(None)
            return None
        return prediction

    def __check_for_fusions(self, prediction, matches):

        """
        This private method checks whether a transcript with
        multiple matches at distance 0 is indeed a fusion, or not.
        :param prediction:
        :param matches:
        :type matches: list
        :return:
        """

        # Input: dict[(start, end), distance]: [gene1, gene2 ...]
        # What we need to achieve in this section of the program
        # Detect which genes in range *are* fused
        # Assign a "fused" tag to each transcript in the fused gene that passes the criteria

        results = []
        new_matches = dict()
        match_to_gene = dict()

        strands = collections.defaultdict(set)

        # Get all the results for the single genea
        # We *want* to do the calculation for all hits
        for match in matches:
            match_to_gene[match[0]] = self.positions[prediction.chrom][match[0]]
            for gene, gene_match in iter((gene, self.genes[gene]) for gene in
                                         match_to_gene[match[0]]):
                strands[gene_match.strand].add(gene)
                new_matches[gene] = sorted(
                    [self.calc_and_store_compare(prediction, tra) for tra in gene_match],
                    key=self.get_f1, reverse=True)

        # If we have candidates for the fusion which are on its same strand
        # Keep only those. Otherwise in compact genomes we might call as "fusions"
        # all transcripts which are assigned to genes overlapping on the same strand!
        if prediction.strand is not None and len(strands[prediction.strand]) > 0:
            for strand in iter(key for key in strands.keys() if key != prediction.strand):
                for gene in strands[strand]:
                    # Add to the final results the data for the gene
                    results.extend(new_matches[gene])
                    del new_matches[gene]

        if len(new_matches) == 0:
            error = AssertionError("Filtered all results for %s. This is wrong!",
                                   prediction.id)
            self.logger.error(error)
            raise error

        fused = collections.defaultdict(list)
        dubious = set()
        best = set()

        for match, genes in match_to_gene.items():
            local_best = []
            for gene in genes:
                if gene not in new_matches:
                    continue
                # The best match is the first
                if new_matches[gene][0].j_f1[0] == 0 and new_matches[gene][0].n_recall[0] < 10:
                    dubious.add(gene)
                    continue
                else:
                    local_best.append(new_matches[gene][0])
                    fused[match].append(gene)
            if len(local_best) > 0:
                best.add((match, sorted(local_best, key=self.get_f1, reverse=True)[0]))

        if len(best) > 1:  # We have a fusion
            # Add the fusion tag to all transcripts of fused genes, if applicable
            values = []
            # Now retrieve the results according to their order on the genome
            # Keep only the result, not their position
            best = [_[1] for _ in sorted(best, key=lambda res: (res[0][0], res[0][1]))]
            for key in ResultStorer.__slots__:
                if key in ["gid", "tid", "distance"]:
                    values.append(getattr(best[0], key))
                elif key == "ccode":
                    values.append(tuple(["f"] + [_.ccode[0] for _ in best]))
                else:
                    val = tuple([getattr(result, key)[0] for result in best])
                    values.append(val)
            best_result = ResultStorer(*values)
            for match, genes in fused.items():
                for gene in iter(_ for _ in genes if _ not in dubious):
                    for position, result in enumerate(new_matches[gene]):
                        if result.j_f1[0] > 0 or result.n_recall[0] > 10:
                            result.ccode = ("f", result.ccode[0])
                            new_matches[gene][position] = result

        elif len(best) == 1:
            best_result = best.pop()[1]
        else:  # We have to retrieve the best result from the dubious
            self.logger.debug("Filtered out all results for %s, selecting the best dubious one",
                              prediction.id)
            # I have filtered out all the results,
            # because I only match partially the reference genes
            best_result = sorted([new_matches[gene][0] for gene in dubious],
                                 key=self.get_f1, reverse=True)[0]

        # Finally add the results
        for gene in new_matches:
            results.extend(new_matches[gene])
        self.logger.debug("\n".join([str(result) for result in results]))

        return results, best_result

    def __prepare_result(self, prediction, distances):

        """
        This private method prepares the matching result for cases where the
        minimum distance from a reference gene/transcript is 0.
        :param prediction:
        :param distances:
        :return:
        """

        matches = list(distance for distance in distances if distance[1] == 0)
        self.logger.debug("Matches for %s: %s",
                          prediction.id,
                          matches)

        if len(matches) > 1 and prediction.strand is not None:
                correct = list()
                for match in matches:
                    for gid in self.positions[prediction.chrom][match[0]]:
                        if any([self.genes[gid].strand in (None, prediction.strand)]):
                            correct.append(match)
                            break
                if len(correct) > 0:
                    matches = correct[:]
                del correct

        if len(matches) > 1:
            self.logger.debug("More than one match for %s: %s",
                              prediction.id,
                              matches)
            results, best_result = self.__check_for_fusions(prediction, matches)

        else:
            matches = [self.genes[_] for _
                       in self.positions[prediction.chrom][matches[0][0]]]
            results = []
            for match in matches:
                self.logger.debug("%s: type %s", repr(match), type(match))
                results.extend([self.calc_and_store_compare(prediction, tra) for tra in match])

            results = sorted(results, reverse=True,
                             key=operator.attrgetter("j_f1", "n_f1"))

            best_result = results[0]

        return results, best_result

    def get_best(self, prediction: Transcript):

        """
        :param prediction: the candidate transcript to be analysed
        :type prediction: Transcript

        This function will get the best possible assignment for each transcript.
        Fusion genes are called when the following conditions are verified:
        - the prediction intersects (at least) two transcripts in (at least)
        two different loci
        - the suspected fusion transcript lies on the same strand of all
        candidate fused genes
        - each candidate transcript has at least one fusion or
        10% of its nucleotides covered by the fusion transcript.
        The 10% threshold is hard-coded in the function.
        """

        self.logger.debug("Started with %s", prediction.id)

        # Quickly check that the transcript is OK
        prediction = self.__prepare_transcript(prediction)
        if prediction is None:
            return None

        # Ignore non-coding RNAs if we are interested in protein-coding transcripts only
        # noinspection PyUnresolvedReferences
        if self.args.protein_coding is True and prediction.combined_cds_length == 0:
            #         args.queue.put_nowait("mock")
            self.logger.debug("No CDS for %s. Ignoring.", prediction.id)
            self.done += 1
            self.print_tmap(None)
            return None

        if prediction.chrom in self.indexer:
            keys = self.indexer[prediction.chrom]
        else:
            keys = IntervalTree()

        # noinspection PyUnresolvedReferences
        distances = self.find_neighbours(keys,
                                         (prediction.start, prediction.end),
                                         distance=self.args.distance)
        self.logger.debug("Distances for %s: %s",
                          prediction.id,
                          distances)

        # Unknown transcript
        # noinspection PyUnresolvedReferences
        if len(distances) == 0 or distances[0][1] > self.args.distance:
            ccode = "u"
            # noinspection PyTypeChecker,PyUnresolvedReferences
            best_result = ResultStorer("-", "-",
                                       ccode,
                                       prediction.id,
                                       ",".join(prediction.parent), *[0] * 9 + ["-"])
            self.stat_calculator.store(prediction, best_result, None)
            results = [best_result]
        elif distances[0][1] > 0:
            # Polymerase run-on
            match = self.genes[self.positions[prediction.chrom][distances[0][0]][0]]
            results = [self.calc_and_store_compare(prediction, reference) for reference in match]
            best_result = sorted(results,
                                 key=operator.attrgetter("distance"))[0]
        else:
            # All other cases
            results, best_result = self.__prepare_result(prediction, distances)

        for result in results:
            self.add_to_refmap(result)

        self.logger.debug("Finished with %s", prediction.id)
        self.print_tmap(best_result)
        self.done += 1
        return best_result

    def finish(self):
        """
        This function is called upon completion of the input file parsing.
        It will print out the reference file assignments into the refmap
        file, and the final statistics into the stats file.
        """
        self.logger.info("Finished parsing, total: %d transcript%s.",
                         self.done, "s" if self.done > 1 else "")
        self.refmap_printer()
        self.stat_calculator.print_stats()
        self.tmap_out.close()

    def calc_and_store_compare(self, prediction: Transcript, reference: Transcript) -> ResultStorer:
        """Thin layer around the calc_and_store_compare class method.

        :param prediction: a Transcript instance.

        :param reference: a Transcript instance to which the prediction is compared to.

        :rtype ResultStorer

        """

        result, reference_exon = c_compare(prediction, reference)

        assert reference_exon is None or reference_exon in reference.exons
        self.stat_calculator.store(prediction, result, reference_exon)

        return result

    @staticmethod
    def compare(prediction: Transcript, reference: Transcript) -> (ResultStorer, tuple):

        """Function to compare two transcripts and determine a ccode. Thin wrapper
        around the compare cython code.

        :param prediction: the transcript query
        :type prediction: Transcript

        :param reference: the reference transcript against which we desire to
        calculate the ccode and other stats.
        :type reference: Transcript

        :rtype (ResultStorer, (int,int)) | (ResultStorer, None)

        Available ccodes (from Cufflinks documentation):

        - =    Complete intron chain match
        - c    Contained (perfect junction recall and precision, imperfect recall)
        - j    Potentially novel isoform (fragment): at least one splice junction is shared
        with a reference transcript
        - e    Single exon transfrag overlapping a reference exon and at least
        10 bp of a reference intron, indicating a possible pre-mRNA fragment.
        - i    A *monoexonic* transfrag falling entirely within a reference intron
        - o    Generic exonic overlap with a reference transcript
        - p    Possible polymerase run-on fragment (within 2Kbases of a reference transcript)
        - u    Unknown, intergenic transcript
        - x    Exonic overlap with reference on the opposite strand (class codes e, o, m, c, _)
        - X    Overlap on the opposite strand, with some junctions in common (probably a serious mistake,
               unless non-canonical splicing junctions are involved).

        Please note that the description for i is changed from Cufflinks.

        We also provide the following additional classifications:

        - f    gene fusion - in this case, this ccode will be followed by the
        ccodes of the matches for each gene, separated by comma
        - _    Complete match, for monoexonic transcripts
        (nucleotide F1>=80% - i.e. min(precision,recall)>=66.7%
        - m    Exon overlap between two monoexonic transcripts
        - n    Potential extension of the reference - we have added new splice junctions
        *outside* the boundaries of the transcript itself
        - C    Contained transcript with overextensions on either side
        (perfect junction recall, imperfect nucleotide specificity)
        - J    Potentially novel isoform, where all the known junctions
        have been confirmed and we have added others as well *externally*
        - I    *multiexonic* transcript falling completely inside a known transcript
        - h    AS event in which at least a couple of introns overlaps but without any
               junction in common.
        - O    Reverse generic overlap - the reference is monoexonic while the prediction isn't
        - P    Possible polymerase run-on fragment
        - mo   Monoexonic overlap - the prediction is monoexonic and the reference is multiexonic
        (within 2K bases of a reference transcript), on the opposite strand

        This is a class method, and can therefore be used outside of a class instance.
        """

        return c_compare(prediction, reference)

<<<<<<< HEAD
    def print_tmap(self, res: [ResultStorer | None]):
=======
    def print_tmap(self, res):
>>>>>>> 5c0f0129
        """
        This method will print a ResultStorer instance onto the TMAP file.
        :param res: result from compare
        :type res: (ResultStorer | None)
        """
        if self.done % 10000 == 0 and self.done > 0:
            self.logger.info("Done %d transcripts", self.done)
        elif self.done % 1000 == 0 and self.done > 0:
            self.logger.debug("Done %d transcripts", self.done)
        if res is not None:
            if not isinstance(res, ResultStorer):
                self.logger.exception("Wrong type for res: %s", str(type(res)))
                self.logger.exception(repr(res))
                raise ValueError
            else:
                self.tmap_rower.writerow(res.as_dict())

    @staticmethod
    def __result_sorter(result):

        """
        Method to sort the results for the refmap. Order:
        - CCode does not contain "x", "P", "p" (i.e. fragments on opposite strand or
        polymerase run-on fragments)
        - Exonic F1 (e_f1)
        - Junction F1 (j_f1)
        - "f" in ccode (i.e. transcript is a fusion)
        - Nucleotide F1 (n_f1)

        :param result: a resultStorer object
        :type result: ResultStorer
        :return: (int, float, float, float)
        """

        bad_ccodes = ["x", "P", "p"]
        bad_ccodes = set(bad_ccodes)

        orderer = (len(set.intersection(bad_ccodes, set(result.ccode))) == 0,
                   result.j_f1, result.e_f1,
                   result.n_f1,
                   "f" in result.ccode)

        return orderer

    @classmethod
    def result_sorter(cls, result):

        """
        Public interface of __result_sorter
        :param result: a result
        :return:
        """

        return cls.__result_sorter(result)

    def refmap_printer(self) -> None:

        """Function to print out the best match for each gene."""
        self.logger.info("Starting printing RefMap")
        # noinspection PyUnresolvedReferences
        with open("{0}.refmap".format(self.args.out), 'wt') as out:
            fields = ["ref_id", "ccode", "tid", "gid",
                      "ref_gene", "best_ccode", "best_tid", "best_gid"]
            out_tuple = namedtuple("refmap", fields)

            rower = csv.DictWriter(out, fields, delimiter="\t")
            rower.writeheader()

            for gid in sorted(self.gene_matches.keys()):

                rows = []
                best_picks = []
                assert len(self.gene_matches[gid].keys()) > 0
                for tid in sorted(self.gene_matches[gid].keys()):
                    if len(self.gene_matches[gid][tid]) == 0:
                        row = tuple([tid, gid, "NA", "NA", "NA"])
                    else:
                        if any(True if (x.j_f1[0] > 0 or x.n_f1[0] > 0) else False
                               for x in self.gene_matches[gid][tid]):
                            best = sorted(self.gene_matches[gid][tid],
                                          key=self.__result_sorter, reverse=True)[0]
                        else:
                            best = sorted(self.gene_matches[gid][tid],
                                          key=operator.attrgetter("distance"),
                                          reverse=False)[0]
                        best_picks.append(best)
                        row = tuple([tid, gid, ",".join(best.ccode),
                                     best.tid, best.gid])

                    rows.append(row)

                if len(best_picks) > 0:
                    best_pick = sorted(best_picks,
                                       key=self.__result_sorter,
                                       reverse=True)[0]
                else:
                    best_pick = None

                for row in rows:
                    if best_pick is not None:
                        assert row[2] != "NA", row
                        row = out_tuple(row[0], row[2],
                                        row[3], row[4],
                                        row[1], ",".join(best_pick.ccode),
                                        best_pick.tid, best_pick.gid)
                    else:
                        row = out_tuple(row[0], "NA", "NA", "NA", row[1], "NA", "NA", "NA")
                    # noinspection PyProtectedMember,PyProtectedMember
                    rower.writerow(row._asdict())
        self.logger.info("Finished printing RefMap")
        return None<|MERGE_RESOLUTION|>--- conflicted
+++ resolved
@@ -531,11 +531,7 @@
 
         return c_compare(prediction, reference)
 
-<<<<<<< HEAD
-    def print_tmap(self, res: [ResultStorer | None]):
-=======
     def print_tmap(self, res):
->>>>>>> 5c0f0129
         """
         This method will print a ResultStorer instance onto the TMAP file.
         :param res: result from compare
